--- conflicted
+++ resolved
@@ -9,13 +9,8 @@
 from inspect import getsource
 import ast
 
-<<<<<<< HEAD
-from mlir.ir import InsertionPoint, Value, IntegerType, F32Type, IntegerAttr, FloatAttr
+from mlir.ir import InsertionPoint, Value, IntegerType, F32Type, IntegerAttr, FloatAttr, BoolAttr
 from mlir.dialects import func as func_dialect, arith
-=======
-from mlir.ir import InsertionPoint, Value, IndexType, IntegerType, F32Type, IntegerAttr, FloatAttr, BoolAttr, MemRefType
-from mlir.dialects import func as func_dialect, arith, scf, memref
->>>>>>> b144ff50
 from .context import get_context, get_location, get_module
 from .type import convert_to_mlir_type
 
@@ -286,16 +281,8 @@
 
     def visit_Constant(self, node: ast.Constant) -> Any:
         mlir_value = node.value
-<<<<<<< HEAD
-        if (isinstance(mlir_value, bool)):
-            mlir_result = arith.ConstantOp(IntegerType.get_signless(1), IntegerAttr.get(IntegerType.get_signless(1), mlir_value)).result
-        elif (isinstance(mlir_value, int)):
+        if (isinstance(mlir_value, int)):
             mlir_result = arith.ConstantOp(IntegerType.get_signless(32), IntegerAttr.get(IntegerType.get_signless(32), mlir_value)).result
-=======
-        if (isinstance(mlir_value, int)):
-            mlir_result = arith.ConstantOp(IntegerType.get_signless(
-                32), IntegerAttr.get(IntegerType.get_signless(32), mlir_value)).result
->>>>>>> b144ff50
         elif (isinstance(mlir_value, float)):
             mlir_result = arith.ConstantOp(
                 F32Type.get(), FloatAttr.get(F32Type.get(), mlir_value)).result
