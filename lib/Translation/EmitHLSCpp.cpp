//===----------------------------------------------------------------------===//
//
// Copyright 2020-2021 The ScaleHLS Authors.
//
//===----------------------------------------------------------------------===//

#include "scalehls/Translation/EmitHLSCpp.h"
#include "mlir/Dialect/Affine/IR/AffineValueMap.h"
#include "mlir/IR/AffineExprVisitor.h"
#include "mlir/IR/IntegerSet.h"
#include "mlir/Support/FileUtilities.h"
#include "mlir/Translation.h"
#include "scalehls/Dialect/HLSCpp/Visitor.h"
#include "scalehls/Dialect/HLSKernel/Visitor.h"
#include "scalehls/InitAllDialects.h"
#include "scalehls/Support/Utils.h"
#include "llvm/Support/JSON.h"
#include "llvm/Support/MemoryBuffer.h"
#include "llvm/Support/raw_ostream.h"

<<<<<<< HEAD
// Bring in the emission methods defined in EmissionMethods.cpp
#include "scalehls/Translation/EmissionMethods.h"
=======
using namespace mlir;
using namespace scalehls;

//===----------------------------------------------------------------------===//
// Utils
//===----------------------------------------------------------------------===//

static SmallString<16> getTypeName(Value val) {
  // Handle memref, tensor, and vector types.
  auto valType = val.getType();
  if (auto arrayType = val.getType().dyn_cast<ShapedType>())
    valType = arrayType.getElementType();

  // Handle float types.
  if (valType.isa<Float32Type>())
    return SmallString<16>("float");
  else if (valType.isa<Float64Type>())
    return SmallString<16>("double");

  // Handle integer types.
  else if (valType.isa<IndexType>())
    return SmallString<16>("int");
  else if (auto intType = valType.dyn_cast<IntegerType>()) {
    if (intType.getWidth() == 1)
      return SmallString<16>("bool");
    else {
      std::string signedness = "";
      if (intType.getSignedness() == IntegerType::SignednessSemantics::Unsigned)
        signedness = "u";

      switch (intType.getWidth()) {
      case 8:
      case 16:
      case 32:
      case 64:
        return SmallString<16>(signedness + "int" +
                               std::to_string(intType.getWidth()) + "_t");
      default:
        return SmallString<16>("ap_" + signedness + "int<" +
                               std::to_string(intType.getWidth()) + ">");
      }
    }
  } else
    val.getDefiningOp()->emitError("has unsupported type.");

  return SmallString<16>();
}

//===----------------------------------------------------------------------===//
// Some Base Classes
//===----------------------------------------------------------------------===//

namespace {
/// This class maintains the mutable state that cross-cuts and is shared by the
/// various emitters.
class ScaleHLSEmitterState {
public:
  explicit ScaleHLSEmitterState(raw_ostream &os) : os(os) {}

  // The stream to emit to.
  raw_ostream &os;

  bool encounteredError = false;
  unsigned currentIndent = 0;

  // This table contains all declared values.
  DenseMap<Value, SmallString<8>> nameTable;

private:
  ScaleHLSEmitterState(const ScaleHLSEmitterState &) = delete;
  void operator=(const ScaleHLSEmitterState &) = delete;
};
} // namespace

namespace {
/// This is the base class for all of the HLSCpp Emitter components.
class ScaleHLSEmitterBase {
public:
  explicit ScaleHLSEmitterBase(ScaleHLSEmitterState &state)
      : state(state), os(state.os) {}

  InFlightDiagnostic emitError(Operation *op, const Twine &message) {
    state.encounteredError = true;
    return op->emitError(message);
  }

  raw_ostream &indent() { return os.indent(state.currentIndent); }

  void addIndent() { state.currentIndent += 2; }
  void reduceIndent() { state.currentIndent -= 2; }

  // All of the mutable state we are maintaining.
  ScaleHLSEmitterState &state;

  // The stream to emit to.
  raw_ostream &os;

  /// Value name management methods.
  SmallString<8> addName(Value val, bool isPtr = false);

  SmallString<8> addAlias(Value val, Value alias);

  SmallString<8> getName(Value val);

  bool isDeclared(Value val) {
    if (getName(val).empty()) {
      return false;
    } else
      return true;
  }

private:
  ScaleHLSEmitterBase(const ScaleHLSEmitterBase &) = delete;
  void operator=(const ScaleHLSEmitterBase &) = delete;
};
} // namespace

// TODO: update naming rule.
SmallString<8> ScaleHLSEmitterBase::addName(Value val, bool isPtr) {
  assert(!isDeclared(val) && "has been declared before.");

  SmallString<8> valName;
  if (isPtr)
    valName += "*";

  valName += StringRef("v" + std::to_string(state.nameTable.size()));
  state.nameTable[val] = valName;

  return valName;
}

SmallString<8> ScaleHLSEmitterBase::addAlias(Value val, Value alias) {
  assert(!isDeclared(alias) && "has been declared before.");
  assert(isDeclared(val) && "hasn't been declared before.");

  auto valName = getName(val);
  state.nameTable[alias] = valName;

  return valName;
}

SmallString<8> ScaleHLSEmitterBase::getName(Value val) {
  // For constant scalar operations, the constant number will be returned rather
  // than the value name.
  if (auto defOp = val.getDefiningOp()) {
    if (auto constOp = dyn_cast<arith::ConstantOp>(defOp)) {
      auto constAttr = constOp.value();

      if (auto floatAttr = constAttr.dyn_cast<FloatAttr>()) {
        auto value = floatAttr.getValueAsDouble();
        if (std::isfinite(value))
          return SmallString<8>(std::to_string(value));
        else if (value > 0)
          return SmallString<8>("INFINITY");
        else
          return SmallString<8>("-INFINITY");

      } else if (auto intAttr = constAttr.dyn_cast<IntegerAttr>()) {
        auto value = intAttr.getInt();
        return SmallString<8>(std::to_string(value));

      } else if (auto boolAttr = constAttr.dyn_cast<BoolAttr>())
        return SmallString<8>(std::to_string(boolAttr.getValue()));
    }
  }
  return state.nameTable.lookup(val);
}

//===----------------------------------------------------------------------===//
// ModuleEmitter Class Declaration
//===----------------------------------------------------------------------===//

namespace {
class ModuleEmitter : public ScaleHLSEmitterBase {
public:
  using operand_range = Operation::operand_range;
  explicit ModuleEmitter(ScaleHLSEmitterState &state)
      : ScaleHLSEmitterBase(state) {}

  /// SCF statement emitters.
  void emitScfFor(scf::ForOp op);
  void emitScfIf(scf::IfOp op);
  void emitScfYield(scf::YieldOp op);

  /// Affine statement emitters.
  void emitAffineFor(AffineForOp op);
  void emitAffineIf(AffineIfOp op);
  void emitAffineParallel(AffineParallelOp op);
  void emitAffineApply(AffineApplyOp op);
  template <typename OpType>
  void emitAffineMaxMin(OpType op, const char *syntax);
  void emitAffineLoad(AffineLoadOp op);
  void emitAffineStore(AffineStoreOp op);
  void emitAffineYield(AffineYieldOp op);

  /// Memref-related statement emitters.
  template <typename OpType> void emitAlloc(OpType op);
  void emitLoad(memref::LoadOp op);
  void emitStore(memref::StoreOp op);

  /// Tensor-related statement emitters.
  void emitTensorLoad(memref::TensorLoadOp op);
  void emitTensorStore(memref::TensorStoreOp op);
  void emitTensorToMemref(memref::BufferCastOp op);
  void emitDim(memref::DimOp op);
  void emitRank(RankOp op);

  /// Standard expression emitters.
  void emitBinary(Operation *op, const char *syntax);
  void emitUnary(Operation *op, const char *syntax);

  /// IP operation emitter. 
  void emitIP(IPOp op);

  /// Special operation emitters.
  void emitCall(CallOp op);
  void emitSelect(SelectOp op);
  void emitConstant(arith::ConstantOp op);
  template <typename CastOpType> void emitCast(CastOpType op);

  /// Structure operations emitters.
  void emitAssign(AssignOp op);

  /// Top-level MLIR module emitter.
  void emitModule(ModuleOp module);

private:
  /// C++ component emitters.
  void emitValue(Value val, unsigned rank = 0, bool isPtr = false);
  void emitArrayDecl(Value array);
  unsigned emitNestedLoopHead(Value val);
  void emitNestedLoopTail(unsigned rank);
  void emitInfoAndNewLine(Operation *op);

  /// MLIR component and HLS C++ pragma emitters.
  void emitBlock(Block &block);
  void emitLoopDirectives(Operation *op);
  void emitArrayDirectives(Value memref);
  void emitFunctionDirectives(FuncOp func, ArrayRef<Value> portList);
  void emitFunction(FuncOp func);
};
} // namespace

//===----------------------------------------------------------------------===//
// AffineEmitter Class
//===----------------------------------------------------------------------===//

namespace {
class AffineExprEmitter : public ScaleHLSEmitterBase,
                          public AffineExprVisitor<AffineExprEmitter> {
public:
  using operand_range = Operation::operand_range;
  explicit AffineExprEmitter(ScaleHLSEmitterState &state, unsigned numDim,
                             operand_range operands)
      : ScaleHLSEmitterBase(state), numDim(numDim), operands(operands) {}

  void visitAddExpr(AffineBinaryOpExpr expr) { emitAffineBinary(expr, "+"); }
  void visitMulExpr(AffineBinaryOpExpr expr) { emitAffineBinary(expr, "*"); }
  void visitModExpr(AffineBinaryOpExpr expr) { emitAffineBinary(expr, "%"); }
  void visitFloorDivExpr(AffineBinaryOpExpr expr) {
    emitAffineBinary(expr, "/");
  }
  void visitCeilDivExpr(AffineBinaryOpExpr expr) {
    // This is super inefficient.
    os << "(";
    visit(expr.getLHS());
    os << " + ";
    visit(expr.getRHS());
    os << " - 1) / ";
    visit(expr.getRHS());
    os << ")";
  }

  void visitConstantExpr(AffineConstantExpr expr) { os << expr.getValue(); }

  void visitDimExpr(AffineDimExpr expr) {
    os << getName(operands[expr.getPosition()]);
  }
  void visitSymbolExpr(AffineSymbolExpr expr) {
    os << getName(operands[numDim + expr.getPosition()]);
  }

  /// Affine expression emitters.
  void emitAffineBinary(AffineBinaryOpExpr expr, const char *syntax) {
    os << "(";
    if (auto constRHS = expr.getRHS().dyn_cast<AffineConstantExpr>()) {
      if ((unsigned)*syntax == (unsigned)*"*" && constRHS.getValue() == -1) {
        os << "-";
        visit(expr.getLHS());
        os << ")";
        return;
      }
      if ((unsigned)*syntax == (unsigned)*"+" && constRHS.getValue() < 0) {
        visit(expr.getLHS());
        os << " - ";
        os << -constRHS.getValue();
        os << ")";
        return;
      }
    }
    if (auto binaryRHS = expr.getRHS().dyn_cast<AffineBinaryOpExpr>()) {
      if (auto constRHS = binaryRHS.getRHS().dyn_cast<AffineConstantExpr>()) {
        if ((unsigned)*syntax == (unsigned)*"+" && constRHS.getValue() == -1 &&
            binaryRHS.getKind() == AffineExprKind::Mul) {
          visit(expr.getLHS());
          os << " - ";
          visit(binaryRHS.getLHS());
          os << ")";
          return;
        }
      }
    }
    visit(expr.getLHS());
    os << " " << syntax << " ";
    visit(expr.getRHS());
    os << ")";
  }

  void emitAffineExpr(AffineExpr expr) { visit(expr); }

private:
  unsigned numDim;
  operand_range operands;
};
} // namespace

//===----------------------------------------------------------------------===//
// StmtVisitor, ExprVisitor, and PragmaVisitor Classes
//===----------------------------------------------------------------------===//

namespace {
class StmtVisitor : public HLSCppVisitorBase<StmtVisitor, bool> {
public:
  StmtVisitor(ModuleEmitter &emitter) : emitter(emitter) {}

  using HLSCppVisitorBase::visitOp;
  /// SCF statements.
  bool visitOp(scf::ForOp op) { return emitter.emitScfFor(op), true; };
  bool visitOp(scf::IfOp op) { return emitter.emitScfIf(op), true; };
  bool visitOp(scf::ParallelOp op) { return true; };
  bool visitOp(scf::ReduceOp op) { return true; };
  bool visitOp(scf::ReduceReturnOp op) { return true; };
  bool visitOp(scf::YieldOp op) { return emitter.emitScfYield(op), true; };

  /// Affine statements.
  bool visitOp(AffineForOp op) { return emitter.emitAffineFor(op), true; }
  bool visitOp(AffineIfOp op) { return emitter.emitAffineIf(op), true; }
  bool visitOp(AffineParallelOp op) {
    return emitter.emitAffineParallel(op), true;
  }
  bool visitOp(AffineApplyOp op) { return emitter.emitAffineApply(op), true; }
  bool visitOp(AffineMaxOp op) {
    return emitter.emitAffineMaxMin<AffineMaxOp>(op, "max"), true;
  }
  bool visitOp(AffineMinOp op) {
    return emitter.emitAffineMaxMin<AffineMinOp>(op, "min"), true;
  }
  bool visitOp(AffineLoadOp op) { return emitter.emitAffineLoad(op), true; }
  bool visitOp(AffineStoreOp op) { return emitter.emitAffineStore(op), true; }
  bool visitOp(AffineYieldOp op) { return emitter.emitAffineYield(op), true; }

  /// Memref-related statements.
  bool visitOp(memref::AllocOp op) {
    return emitter.emitAlloc<memref::AllocOp>(op), true;
  }
  bool visitOp(memref::AllocaOp op) {
    return emitter.emitAlloc<memref::AllocaOp>(op), true;
  }
  bool visitOp(memref::LoadOp op) { return emitter.emitLoad(op), true; }
  bool visitOp(memref::StoreOp op) { return emitter.emitStore(op), true; }
  bool visitOp(memref::DeallocOp op) { return true; }

  /// Tensor-related statements.
  bool visitOp(memref::TensorLoadOp op) {
    return emitter.emitTensorLoad(op), true;
  }
  bool visitOp(memref::TensorStoreOp op) {
    return emitter.emitTensorStore(op), true;
  }
  bool visitOp(memref::BufferCastOp op) {
    return emitter.emitTensorToMemref(op), true;
  }
  bool visitOp(memref::DimOp op) { return emitter.emitDim(op), true; }
  bool visitOp(RankOp op) { return emitter.emitRank(op), true; }

  /// HLSCpp operations.
  bool visitOp(AssignOp op) { return emitter.emitAssign(op), true; }
  bool visitOp(CastOp op) { return emitter.emitCast<CastOp>(op), true; }
  bool visitOp(MulOp op) { return emitter.emitBinary(op, "*"), true; }
  bool visitOp(AddOp op) { return emitter.emitBinary(op, "+"), true; }

private:
  ModuleEmitter &emitter;
};
} // namespace

namespace {
class ExprVisitor : public HLSCppVisitorBase<ExprVisitor, bool> {
public:
  ExprVisitor(ModuleEmitter &emitter) : emitter(emitter) {}

  using HLSCppVisitorBase::visitOp;
  /// Float binary expressions.
  bool visitOp(arith::CmpFOp op);
  bool visitOp(arith::AddFOp op) { return emitter.emitBinary(op, "+"), true; }
  bool visitOp(arith::SubFOp op) { return emitter.emitBinary(op, "-"), true; }
  bool visitOp(arith::MulFOp op) { return emitter.emitBinary(op, "*"), true; }
  bool visitOp(arith::DivFOp op) { return emitter.emitBinary(op, "/"), true; }
  bool visitOp(arith::RemFOp op) { return emitter.emitBinary(op, "%"), true; }

  /// Integer binary expressions.
  bool visitOp(arith::CmpIOp op);
  bool visitOp(arith::AddIOp op) { return emitter.emitBinary(op, "+"), true; }
  bool visitOp(arith::SubIOp op) { return emitter.emitBinary(op, "-"), true; }
  bool visitOp(arith::MulIOp op) { return emitter.emitBinary(op, "*"), true; }
  bool visitOp(arith::DivSIOp op) { return emitter.emitBinary(op, "/"), true; }
  bool visitOp(arith::RemSIOp op) { return emitter.emitBinary(op, "%"), true; }
  bool visitOp(arith::DivUIOp op) { return emitter.emitBinary(op, "/"), true; }
  bool visitOp(arith::RemUIOp op) { return emitter.emitBinary(op, "%"), true; }
  bool visitOp(arith::XOrIOp op) { return emitter.emitBinary(op, "^"), true; }
  bool visitOp(arith::AndIOp op) { return emitter.emitBinary(op, "&"), true; }
  bool visitOp(arith::OrIOp op) { return emitter.emitBinary(op, "|"), true; }
  bool visitOp(arith::ShLIOp op) { return emitter.emitBinary(op, "<<"), true; }
  bool visitOp(arith::ShRSIOp op) { return emitter.emitBinary(op, ">>"), true; }
  bool visitOp(arith::ShRUIOp op) { return emitter.emitBinary(op, ">>"), true; }

  /// Unary expressions.
  bool visitOp(math::AbsOp op) { return emitter.emitUnary(op, "abs"), true; }
  bool visitOp(math::CeilOp op) { return emitter.emitUnary(op, "ceil"), true; }
  bool visitOp(math::CosOp op) { return emitter.emitUnary(op, "cos"), true; }
  bool visitOp(math::SinOp op) { return emitter.emitUnary(op, "sin"), true; }
  bool visitOp(math::TanhOp op) { return emitter.emitUnary(op, "tanh"), true; }
  bool visitOp(math::SqrtOp op) { return emitter.emitUnary(op, "sqrt"), true; }
  bool visitOp(math::RsqrtOp op) {
    return emitter.emitUnary(op, "1.0 / sqrt"), true;
  }
  bool visitOp(math::ExpOp op) { return emitter.emitUnary(op, "exp"), true; }
  bool visitOp(math::Exp2Op op) { return emitter.emitUnary(op, "exp2"), true; }
  bool visitOp(math::LogOp op) { return emitter.emitUnary(op, "log"), true; }
  bool visitOp(math::Log2Op op) { return emitter.emitUnary(op, "log2"), true; }
  bool visitOp(math::Log10Op op) {
    return emitter.emitUnary(op, "log10"), true;
  }
  bool visitOp(arith::NegFOp op) { return emitter.emitUnary(op, "-"), true; }

  /// Special operations.
  bool visitOp(CallOp op) { return emitter.emitCall(op), true; }
  bool visitOp(ReturnOp op) { return true; }
  bool visitOp(SelectOp op) { return emitter.emitSelect(op), true; }
  bool visitOp(arith::ConstantOp op) { return emitter.emitConstant(op), true; }
  bool visitOp(arith::IndexCastOp op) {
    return emitter.emitCast<arith::IndexCastOp>(op), true;
  }
  bool visitOp(arith::UIToFPOp op) {
    return emitter.emitCast<arith::UIToFPOp>(op), true;
  }
  bool visitOp(arith::SIToFPOp op) {
    return emitter.emitCast<arith::SIToFPOp>(op), true;
  }
  bool visitOp(arith::FPToUIOp op) {
    return emitter.emitCast<arith::FPToUIOp>(op), true;
  }
  bool visitOp(arith::FPToSIOp op) {
    return emitter.emitCast<arith::FPToSIOp>(op), true;
  }

private:
  ModuleEmitter &emitter;
};
} // namespace

namespace {
class KernelVisitor : public HLSKernelVisitorBase<KernelVisitor, bool> {
public:
  KernelVisitor(ModuleEmitter &emitter) : emitter(emitter) {}

  using HLSKernelVisitorBase::visitOp;
  /// IP operation. 
  bool visitOp(IPOp op) { return emitter.emitIP(op), true; }

private:
  ModuleEmitter &emitter;
};
} // namespace

bool ExprVisitor::visitOp(arith::CmpFOp op) {
  switch (op.getPredicate()) {
  case arith::CmpFPredicate::OEQ:
  case arith::CmpFPredicate::UEQ:
    return emitter.emitBinary(op, "=="), true;
  case arith::CmpFPredicate::ONE:
  case arith::CmpFPredicate::UNE:
    return emitter.emitBinary(op, "!="), true;
  case arith::CmpFPredicate::OLT:
  case arith::CmpFPredicate::ULT:
    return emitter.emitBinary(op, "<"), true;
  case arith::CmpFPredicate::OLE:
  case arith::CmpFPredicate::ULE:
    return emitter.emitBinary(op, "<="), true;
  case arith::CmpFPredicate::OGT:
  case arith::CmpFPredicate::UGT:
    return emitter.emitBinary(op, ">"), true;
  case arith::CmpFPredicate::OGE:
  case arith::CmpFPredicate::UGE:
    return emitter.emitBinary(op, ">="), true;
  default:
    op.emitError("has unsupported compare type.");
    return false;
  }
}

bool ExprVisitor::visitOp(arith::CmpIOp op) {
  switch (op.getPredicate()) {
  case arith::CmpIPredicate::eq:
    return emitter.emitBinary(op, "=="), true;
  case arith::CmpIPredicate::ne:
    return emitter.emitBinary(op, "!="), true;
  case arith::CmpIPredicate::slt:
  case arith::CmpIPredicate::ult:
    return emitter.emitBinary(op, "<"), true;
  case arith::CmpIPredicate::sle:
  case arith::CmpIPredicate::ule:
    return emitter.emitBinary(op, "<="), true;
  case arith::CmpIPredicate::sgt:
  case arith::CmpIPredicate::ugt:
    return emitter.emitBinary(op, ">"), true;
  case arith::CmpIPredicate::sge:
  case arith::CmpIPredicate::uge:
    return emitter.emitBinary(op, ">="), true;
  }
}

//===----------------------------------------------------------------------===//
// ModuleEmitter Class Definition
//===----------------------------------------------------------------------===//

/// SCF statement emitters.
void ModuleEmitter::emitScfFor(scf::ForOp op) {
  indent();
  os << "for (";
  auto iterVar = op.getInductionVar();

  // Emit lower bound.
  emitValue(iterVar);
  os << " = ";
  emitValue(op.lowerBound());
  os << "; ";

  // Emit upper bound.
  emitValue(iterVar);
  os << " < ";
  emitValue(op.upperBound());
  os << "; ";

  // Emit increase step.
  emitValue(iterVar);
  os << " += ";
  emitValue(op.step());
  os << ") {";
  emitInfoAndNewLine(op);

  addIndent();

  emitLoopDirectives(op);
  emitBlock(*op.getBody());
  reduceIndent();

  indent();
  os << "}\n";
}

void ModuleEmitter::emitScfIf(scf::IfOp op) {
  // Declare all values returned by scf::YieldOp. They will be further handled
  // by the scf::YieldOp emitter.
  for (auto result : op.getResults()) {
    if (!isDeclared(result)) {
      indent();
      if (result.getType().isa<ShapedType>())
        emitArrayDecl(result);
      else
        emitValue(result);
      os << ";\n";
    }
  }

  indent();
  os << "if (";
  emitValue(op.condition());
  os << ") {";
  emitInfoAndNewLine(op);

  addIndent();
  emitBlock(op.thenRegion().front());
  reduceIndent();

  if (!op.elseRegion().empty()) {
    indent();
    os << "} else {\n";
    addIndent();
    emitBlock(op.elseRegion().front());
    reduceIndent();
  }

  indent();
  os << "}\n";
}

void ModuleEmitter::emitScfYield(scf::YieldOp op) {
  if (op.getNumOperands() == 0)
    return;

  // For now, only and scf::If operations will use scf::Yield to return
  // generated values.
  if (auto parentOp = dyn_cast<scf::IfOp>(op->getParentOp())) {
    unsigned resultIdx = 0;
    for (auto result : parentOp.getResults()) {
      unsigned rank = emitNestedLoopHead(result);
      indent();
      emitValue(result, rank);
      os << " = ";
      emitValue(op.getOperand(resultIdx++), rank);
      os << ";";
      emitInfoAndNewLine(op);
      emitNestedLoopTail(rank);
    }
  }
}

/// Affine statement emitters.
void ModuleEmitter::emitAffineFor(AffineForOp op) {
  indent();
  os << "for (";
  auto iterVar = op.getInductionVar();

  // Emit lower bound.
  emitValue(iterVar);
  os << " = ";
  auto lowerMap = op.getLowerBoundMap();
  AffineExprEmitter lowerEmitter(state, lowerMap.getNumDims(),
                                 op.getLowerBoundOperands());
  if (lowerMap.getNumResults() == 1)
    lowerEmitter.emitAffineExpr(lowerMap.getResult(0));
  else {
    for (unsigned i = 0, e = lowerMap.getNumResults() - 1; i < e; ++i)
      os << "max(";
    lowerEmitter.emitAffineExpr(lowerMap.getResult(0));
    for (auto &expr : llvm::drop_begin(lowerMap.getResults(), 1)) {
      os << ", ";
      lowerEmitter.emitAffineExpr(expr);
      os << ")";
    }
  }
  os << "; ";

  // Emit upper bound.
  emitValue(iterVar);
  os << " < ";
  auto upperMap = op.getUpperBoundMap();
  AffineExprEmitter upperEmitter(state, upperMap.getNumDims(),
                                 op.getUpperBoundOperands());
  if (upperMap.getNumResults() == 1)
    upperEmitter.emitAffineExpr(upperMap.getResult(0));
  else {
    for (unsigned i = 0, e = upperMap.getNumResults() - 1; i < e; ++i)
      os << "min(";
    upperEmitter.emitAffineExpr(upperMap.getResult(0));
    for (auto &expr : llvm::drop_begin(upperMap.getResults(), 1)) {
      os << ", ";
      upperEmitter.emitAffineExpr(expr);
      os << ")";
    }
  }
  os << "; ";

  // Emit increase step.
  emitValue(iterVar);
  os << " += " << op.getStep() << ") {";
  emitInfoAndNewLine(op);

  addIndent();

  emitLoopDirectives(op);
  emitBlock(*op.getBody());
  reduceIndent();

  indent();
  os << "}\n";
}

void ModuleEmitter::emitAffineIf(AffineIfOp op) {
  // Declare all values returned by AffineYieldOp. They will be further
  // handled by the AffineYieldOp emitter.
  for (auto result : op.getResults()) {
    if (!isDeclared(result)) {
      indent();
      if (result.getType().isa<ShapedType>())
        emitArrayDecl(result);
      else
        emitValue(result);
      os << ";\n";
    }
  }

  indent();
  os << "if (";
  auto constrSet = op.getIntegerSet();
  AffineExprEmitter constrEmitter(state, constrSet.getNumDims(),
                                  op.getOperands());

  // Emit all constraints.
  unsigned constrIdx = 0;
  for (auto &expr : constrSet.getConstraints()) {
    constrEmitter.emitAffineExpr(expr);
    if (constrSet.isEq(constrIdx))
      os << " == 0";
    else
      os << " >= 0";

    if (constrIdx++ != constrSet.getNumConstraints() - 1)
      os << " && ";
  }
  os << ") {";
  emitInfoAndNewLine(op);

  addIndent();
  emitBlock(*op.getThenBlock());
  reduceIndent();

  if (op.hasElse()) {
    indent();
    os << "} else {\n";
    addIndent();
    emitBlock(*op.getElseBlock());
    reduceIndent();
  }

  indent();
  os << "}\n";
}

void ModuleEmitter::emitAffineParallel(AffineParallelOp op) {
  // Declare all values returned by AffineParallelOp. They will be further
  // handled by the AffineYieldOp emitter.
  for (auto result : op.getResults()) {
    if (!isDeclared(result)) {
      indent();
      if (result.getType().isa<ShapedType>())
        emitArrayDecl(result);
      else
        emitValue(result);
      os << ";\n";
    }
  }

  auto steps = getIntArrayAttrValue(op, op.getStepsAttrName());
  for (unsigned i = 0, e = op.getNumDims(); i < e; ++i) {
    indent();
    os << "for (";
    auto iterVar = op.getBody()->getArgument(i);

    // Emit lower bound.
    emitValue(iterVar);
    os << " = ";
    auto lowerMap = op.getLowerBoundsValueMap().getAffineMap();
    AffineExprEmitter lowerEmitter(state, lowerMap.getNumDims(),
                                   op.getLowerBoundsOperands());
    lowerEmitter.emitAffineExpr(lowerMap.getResult(i));
    os << "; ";

    // Emit upper bound.
    emitValue(iterVar);
    os << " < ";
    auto upperMap = op.getUpperBoundsValueMap().getAffineMap();
    AffineExprEmitter upperEmitter(state, upperMap.getNumDims(),
                                   op.getUpperBoundsOperands());
    upperEmitter.emitAffineExpr(upperMap.getResult(i));
    os << "; ";

    // Emit increase step.
    emitValue(iterVar);
    os << " += " << steps[i] << ") {";
    emitInfoAndNewLine(op);

    addIndent();
  }

  emitBlock(*op.getBody());

  for (unsigned i = 0, e = op.getNumDims(); i < e; ++i) {
    reduceIndent();

    indent();
    os << "}\n";
  }
}

void ModuleEmitter::emitAffineApply(AffineApplyOp op) {
  indent();
  emitValue(op.getResult());
  os << " = ";
  auto affineMap = op.getAffineMap();
  AffineExprEmitter(state, affineMap.getNumDims(), op.getOperands())
      .emitAffineExpr(affineMap.getResult(0));
  os << ";";
  emitInfoAndNewLine(op);
}

template <typename OpType>
void ModuleEmitter::emitAffineMaxMin(OpType op, const char *syntax) {
  indent();
  emitValue(op.getResult());
  os << " = ";
  auto affineMap = op.getAffineMap();
  AffineExprEmitter affineEmitter(state, affineMap.getNumDims(),
                                  op.getOperands());
  for (unsigned i = 0, e = affineMap.getNumResults() - 1; i < e; ++i)
    os << syntax << "(";
  affineEmitter.emitAffineExpr(affineMap.getResult(0));
  for (auto &expr : llvm::drop_begin(affineMap.getResults(), 1)) {
    os << ", ";
    affineEmitter.emitAffineExpr(expr);
    os << ")";
  }
  os << ";";
  emitInfoAndNewLine(op);
}

void ModuleEmitter::emitAffineLoad(AffineLoadOp op) {
  indent();
  emitValue(op.getResult());
  os << " = ";
  emitValue(op.getMemRef());
  auto affineMap = op.getAffineMap();
  AffineExprEmitter affineEmitter(state, affineMap.getNumDims(),
                                  op.getMapOperands());
  for (auto index : affineMap.getResults()) {
    os << "[";
    affineEmitter.emitAffineExpr(index);
    os << "]";
  }
  os << ";";
  emitInfoAndNewLine(op);
}

void ModuleEmitter::emitAffineStore(AffineStoreOp op) {
  indent();
  emitValue(op.getMemRef());
  auto affineMap = op.getAffineMap();
  AffineExprEmitter affineEmitter(state, affineMap.getNumDims(),
                                  op.getMapOperands());
  for (auto index : affineMap.getResults()) {
    os << "[";
    affineEmitter.emitAffineExpr(index);
    os << "]";
  }
  os << " = ";
  emitValue(op.getValueToStore());
  os << ";";
  emitInfoAndNewLine(op);
}

// TODO: For now, all values created in the AffineIf region will be declared
// in the generated C++. However, values which will be returned by affine
// yield operation should not be declared again. How to "bind" the pair of
// values inside/outside of AffineIf region needs to be considered.
void ModuleEmitter::emitAffineYield(AffineYieldOp op) {
  if (op.getNumOperands() == 0)
    return;

  // For now, only AffineParallel and AffineIf operations will use
  // AffineYield to return generated values.
  if (auto parentOp = dyn_cast<AffineIfOp>(op->getParentOp())) {
    unsigned resultIdx = 0;
    for (auto result : parentOp.getResults()) {
      unsigned rank = emitNestedLoopHead(result);
      indent();
      emitValue(result, rank);
      os << " = ";
      emitValue(op.getOperand(resultIdx++), rank);
      os << ";";
      emitInfoAndNewLine(op);
      emitNestedLoopTail(rank);
    }
  } else if (auto parentOp = dyn_cast<AffineParallelOp>(op->getParentOp())) {
    indent();
    os << "if (";
    unsigned ivIdx = 0;
    for (auto iv : parentOp.getBody()->getArguments()) {
      emitValue(iv);
      os << " == 0";
      if (ivIdx++ != parentOp.getBody()->getNumArguments() - 1)
        os << " && ";
    }
    os << ") {\n";

    // When all induction values are 0, generated values will be directly
    // assigned to the current results, correspondingly.
    addIndent();
    unsigned resultIdx = 0;
    for (auto result : parentOp.getResults()) {
      unsigned rank = emitNestedLoopHead(result);
      indent();
      emitValue(result, rank);
      os << " = ";
      emitValue(op.getOperand(resultIdx++), rank);
      os << ";";
      emitInfoAndNewLine(op);
      emitNestedLoopTail(rank);
    }
    reduceIndent();

    indent();
    os << "} else {\n";

    // Otherwise, generated values will be accumulated/reduced to the
    // current results with corresponding AtomicRMWKind operations.
    addIndent();
    auto RMWAttrs =
        getIntArrayAttrValue(parentOp, parentOp.getReductionsAttrName());
    resultIdx = 0;
    for (auto result : parentOp.getResults()) {
      unsigned rank = emitNestedLoopHead(result);
      indent();
      emitValue(result, rank);
      switch ((AtomicRMWKind)RMWAttrs[resultIdx]) {
      case (AtomicRMWKind::addf):
      case (AtomicRMWKind::addi):
        os << " += ";
        emitValue(op.getOperand(resultIdx++), rank);
        break;
      case (AtomicRMWKind::assign):
        os << " = ";
        emitValue(op.getOperand(resultIdx++), rank);
        break;
      case (AtomicRMWKind::maxf):
      case (AtomicRMWKind::maxs):
      case (AtomicRMWKind::maxu):
        os << " = max(";
        emitValue(result, rank);
        os << ", ";
        emitValue(op.getOperand(resultIdx++), rank);
        os << ")";
        break;
      case (AtomicRMWKind::minf):
      case (AtomicRMWKind::mins):
      case (AtomicRMWKind::minu):
        os << " = min(";
        emitValue(result, rank);
        os << ", ";
        emitValue(op.getOperand(resultIdx++), rank);
        os << ")";
        break;
      case (AtomicRMWKind::mulf):
      case (AtomicRMWKind::muli):
        os << " *= ";
        emitValue(op.getOperand(resultIdx++), rank);
        break;
      }
      os << ";";
      emitInfoAndNewLine(op);
      emitNestedLoopTail(rank);
    }
    reduceIndent();

    indent();
    os << "}\n";
  }
}

/// Memref-related statement emitters.
template <typename OpType> void ModuleEmitter::emitAlloc(OpType op) {
  // A declared result indicates that the memref is output of the function, and
  // has been declared in the function signature.
  if (isDeclared(op.getResult()))
    return;

  // Vivado HLS only supports static shape on-chip memory.
  if (!op.getType().hasStaticShape())
    emitError(op, "is unranked or has dynamic shape.");

  indent();
  emitArrayDecl(op.getResult());
  os << ";";
  emitInfoAndNewLine(op);
  emitArrayDirectives(op.getResult());
}

void ModuleEmitter::emitLoad(memref::LoadOp op) {
  indent();
  emitValue(op.getResult());
  os << " = ";
  emitValue(op.getMemRef());
  for (auto index : op.getIndices()) {
    os << "[";
    emitValue(index);
    os << "]";
  }
  os << ";";
  emitInfoAndNewLine(op);
}

void ModuleEmitter::emitStore(memref::StoreOp op) {
  indent();
  emitValue(op.getMemRef());
  for (auto index : op.getIndices()) {
    os << "[";
    emitValue(index);
    os << "]";
  }
  os << " = ";
  emitValue(op.getValueToStore());
  os << ";";
  emitInfoAndNewLine(op);
}

/// Tensor-related statement emitters.
void ModuleEmitter::emitTensorLoad(memref::TensorLoadOp op) {
  auto rank = emitNestedLoopHead(op.getResult());
  indent();
  emitValue(op.getResult(), rank);
  os << " = ";
  emitValue(op.getOperand(), rank);
  os << ";";
  emitInfoAndNewLine(op);
  emitNestedLoopTail(rank);
}

void ModuleEmitter::emitTensorStore(memref::TensorStoreOp op) {
  auto rank = emitNestedLoopHead(op.getOperand(0));
  indent();
  emitValue(op.getOperand(1), rank);
  os << " = ";
  emitValue(op.getOperand(0), rank);
  os << ";";
  emitInfoAndNewLine(op);
  emitNestedLoopTail(rank);
}

void ModuleEmitter::emitTensorToMemref(memref::BufferCastOp op) {
  // A declared result indicates that the memref is output of the function, and
  // has been declared in the function signature.
  if (isDeclared(op.getResult())) {
    auto rank = emitNestedLoopHead(op.getResult());
    indent();
    emitValue(op.getResult(), rank);
    os << " = ";
    emitValue(op.getOperand(), rank);
    os << ";";
    emitInfoAndNewLine(op);
    emitNestedLoopTail(rank);
  } else {
    addAlias(op.getOperand(), op.getResult());
    emitArrayDirectives(op.getResult());
  }
}

void ModuleEmitter::emitDim(memref::DimOp op) {
  if (auto constOp =
          dyn_cast<arith::ConstantOp>(op.getOperand(1).getDefiningOp())) {
    auto constVal = constOp.value().cast<IntegerAttr>().getInt();
    auto type = op.getOperand(0).getType().cast<ShapedType>();

    if (type.hasStaticShape()) {
      if (constVal >= 0 && constVal < (int64_t)type.getShape().size()) {
        indent();
        emitValue(op.getResult());
        os << " = ";
        os << type.getShape()[constVal] << ";";
        emitInfoAndNewLine(op);
      } else
        emitError(op, "index is out of range.");
    } else
      emitError(op, "is unranked or has dynamic shape.");
  } else
    emitError(op, "index is not a constant.");
}

void ModuleEmitter::emitRank(RankOp op) {
  auto type = op.getOperand().getType().cast<ShapedType>();
  if (type.hasRank()) {
    indent();
    emitValue(op.getResult());
    os << " = ";
    os << type.getRank() << ";";
    emitInfoAndNewLine(op);
  } else
    emitError(op, "is unranked.");
}

/// Standard expression emitters.
void ModuleEmitter::emitBinary(Operation *op, const char *syntax) {
  auto rank = emitNestedLoopHead(op->getResult(0));
  indent();
  emitValue(op->getResult(0), rank);
  os << " = ";
  emitValue(op->getOperand(0), rank);
  os << " " << syntax << " ";
  emitValue(op->getOperand(1), rank);
  os << ";";
  emitInfoAndNewLine(op);
  emitNestedLoopTail(rank);
}

void ModuleEmitter::emitUnary(Operation *op, const char *syntax) {
  auto rank = emitNestedLoopHead(op->getResult(0));
  indent();
  emitValue(op->getResult(0), rank);
  os << " = " << syntax << "(";
  emitValue(op->getOperand(0), rank);
  os << ");";
  emitInfoAndNewLine(op);
  emitNestedLoopTail(rank);
}

/// IP operation emitter. 
void ModuleEmitter::emitIP(IPOp op) {
  // Emit IP source from JSON if IP exists.
  std::string errorMessage;
  if (auto jsonFile = mlir::openInputFile(op.path(), &errorMessage)) {
    if (auto json = llvm::json::parse(jsonFile->getBuffer())) {
      if (auto O = json->getAsObject()) {
        if (auto source = O->getObject("source")) {
          for (auto line : *source->getArray("code")) {
            auto l = line.getAsString()->str();
            for (size_t idx = 0; idx < source->getArray("params")->size(); idx++) {
              auto p = source->getArray("params")->operator[](idx).getAsString()->str();
              auto o = getName(op.getOperands()[idx]).str().str();
              for (std::size_t pos = 0; l.npos != (pos = l.find(p, pos)); pos += o.length()) {
                l.replace(pos, p.length(), o);
              }
            }

            indent();
            os << l << "\n";
          }
          return;
        }
      }
    }
    //emitError(op, "IP JSON cannot be parsed.");
  }
  //emitError(op, "IP cannot be found.");

  // Emit a regular function call if IP does not exist.
  os << "  __IP__" << op.name() << "(";
  unsigned argIdx = 0;
  for (auto arg : op.getOperands()) {
    emitValue(arg);
    if (argIdx++ != op.getOperands().size() - 1) {
      os << ", ";
    }
  }
  os << ");\n";
}

/// Special operation emitters.
void ModuleEmitter::emitSelect(SelectOp op) {
  unsigned rank = emitNestedLoopHead(op.getResult());
  unsigned conditionRank = rank;
  if (!op.getCondition().getType().isa<ShapedType>())
    conditionRank = 0;

  indent();
  emitValue(op.getResult(), rank);
  os << " = ";
  emitValue(op.getCondition(), conditionRank);
  os << " ? ";
  os << "(" << getTypeName(op.getTrueValue()) << ")";
  emitValue(op.getTrueValue(), rank);
  os << " : ";
  os << "(" << getTypeName(op.getFalseValue()) << ")";
  emitValue(op.getFalseValue(), rank);
  os << ";";
  emitInfoAndNewLine(op);
  emitNestedLoopTail(rank);
}

void ModuleEmitter::emitConstant(arith::ConstantOp op) {
  // This indicates the constant type is scalar (float, integer, or bool).
  if (isDeclared(op.getResult()))
    return;

  if (auto denseAttr = op.value().dyn_cast<DenseElementsAttr>()) {
    indent();
    emitArrayDecl(op.getResult());
    os << " = {";
    auto type = op.getResult().getType().cast<ShapedType>().getElementType();

    unsigned elementIdx = 0;
    for (auto element : denseAttr.getValues<Attribute>()) {
      if (type.isF32()) {
        auto value = element.cast<FloatAttr>().getValue().convertToFloat();
        if (std::isfinite(value))
          os << value;
        else if (value > 0)
          os << "INFINITY";
        else
          os << "-INFINITY";

      } else if (type.isF64()) {
        auto value = element.cast<FloatAttr>().getValue().convertToDouble();
        if (std::isfinite(value))
          os << value;
        else if (value > 0)
          os << "INFINITY";
        else
          os << "-INFINITY";

      } else if (type.isInteger(1))
        os << element.cast<BoolAttr>().getValue();
      else if (type.isIntOrIndex())
        os << element.cast<IntegerAttr>().getValue();
      else
        emitError(op, "array has unsupported element type.");

      if (elementIdx++ != denseAttr.getNumElements() - 1)
        os << ", ";
    }
    os << "};";
    emitInfoAndNewLine(op);
  } else
    emitError(op, "has unsupported constant type.");
}

template <typename CastOpType> void ModuleEmitter::emitCast(CastOpType op) {
  indent();
  emitValue(op.getResult());
  os << " = ";
  emitValue(op.getOperand());
  os << ";";
  emitInfoAndNewLine(op);
}

void ModuleEmitter::emitCall(CallOp op) {
  // Handle returned value by the callee.
  for (auto result : op.getResults()) {
    if (!isDeclared(result)) {
      indent();
      if (result.getType().isa<ShapedType>())
        emitArrayDecl(result);
      else
        emitValue(result);
      os << ";\n";
    }
  }

  // Emit the function call.
  indent();
  os << op.getCallee() << "(";

  // Handle input arguments.
  unsigned argIdx = 0;
  for (auto arg : op.getOperands()) {
    emitValue(arg);

    if (argIdx++ != op.getNumOperands() - 1)
      os << ", ";
  }

  // Handle output arguments.
  for (auto result : op.getResults()) {
    // The address should be passed in for scalar result arguments.
    if (result.getType().isa<ShapedType>())
      os << ", ";
    else
      os << ", &";

    emitValue(result);
  }

  os << ");";
  emitInfoAndNewLine(op);
}

/// Structure operation emitters.
void ModuleEmitter::emitAssign(AssignOp op) {
  unsigned rank = emitNestedLoopHead(op.getResult());
  indent();
  emitValue(op.getResult(), rank);
  os << " = ";
  emitValue(op.getOperand(), rank);
  os << ";";
  emitInfoAndNewLine(op);
  emitNestedLoopTail(rank);
}

/// C++ component emitters.
void ModuleEmitter::emitValue(Value val, unsigned rank, bool isPtr) {
  assert(!(rank && isPtr) && "should be either an array or a pointer.");

  // Value has been declared before or is a constant number.
  if (isDeclared(val)) {
    os << getName(val);
    for (unsigned i = 0; i < rank; ++i)
      os << "[iv" << i << "]";
    return;
  }

  os << getTypeName(val) << " ";

  // Add the new value to nameTable and emit its name.
  os << addName(val, isPtr);
  for (unsigned i = 0; i < rank; ++i)
    os << "[iv" << i << "]";
}

void ModuleEmitter::emitArrayDecl(Value array) {
  assert(!isDeclared(array) && "has been declared before.");

  auto arrayType = array.getType().cast<ShapedType>();
  if (arrayType.hasStaticShape()) {
    emitValue(array);
    for (auto &shape : arrayType.getShape())
      os << "[" << shape << "]";
  } else
    emitValue(array, /*rank=*/0, /*isPtr=*/true);
}

unsigned ModuleEmitter::emitNestedLoopHead(Value val) {
  unsigned rank = 0;

  if (auto type = val.getType().dyn_cast<ShapedType>()) {
    if (!type.hasStaticShape()) {
      emitError(val.getDefiningOp(), "is unranked or has dynamic shape.");
      return 0;
    }

    // Declare a new array.
    if (!isDeclared(val)) {
      indent();
      emitArrayDecl(val);
      os << ";\n";
    }
>>>>>>> 1b9ef527

#include <iostream>
#include <fstream>

<<<<<<< HEAD
using namespace mlir;
using namespace scalehls;
=======
      addIndent();
    }
    rank = type.getRank();
  }

  return rank;
}

void ModuleEmitter::emitNestedLoopTail(unsigned rank) {
  for (unsigned i = 0; i < rank; ++i) {
    reduceIndent();

    indent();
    os << "}\n";
  }
}

void ModuleEmitter::emitInfoAndNewLine(Operation *op) {
  os << "\t//";
  // Print line number.
  if (auto loc = op->getLoc().dyn_cast<FileLineColLoc>())
    os << " L" << loc.getLine();

  // Print schedule information.
  if (auto timing = getTiming(op))
    os << ", [" << timing.getBegin() << "," << timing.getEnd() << ")";

  // Print loop information.
  if (auto loopInfo = getLoopInfo(op))
    os << ", iterCycle=" << loopInfo.getIterLatency()
       << ", II=" << loopInfo.getMinII();

  os << "\n";
}

/// MLIR component and HLS C++ pragma emitters.
void ModuleEmitter::emitBlock(Block &block) {
  for (auto &op : block) {
    if (ExprVisitor(*this).dispatchVisitor(&op))
      continue;

    if (StmtVisitor(*this).dispatchVisitor(&op))
      continue;

    if (KernelVisitor(*this).dispatchVisitor(&op))
      continue;

    emitError(&op, "can't be correctly emitted.");
  }
}

void ModuleEmitter::emitLoopDirectives(Operation *op) {
  auto loopDirect = getLoopDirective(op);
  if (!loopDirect)
    return;

  if (loopDirect.getPipeline()) {
    indent();
    os << "#pragma HLS pipeline II=" << loopDirect.getTargetII() << "\n";

  } else if (loopDirect.getDataflow()) {
    indent();
    os << "#pragma HLS dataflow\n";
  }
}

void ModuleEmitter::emitArrayDirectives(Value memref) {
  bool emitPragmaFlag = false;
  auto type = memref.getType().cast<MemRefType>();

  if (auto layoutMap = getLayoutMap(type)) {
    // Emit array_partition pragma(s).
    SmallVector<int64_t, 8> factors;
    getPartitionFactors(type, &factors);

    for (int64_t dim = 0; dim < type.getRank(); ++dim) {
      if (factors[dim] != 1) {
        emitPragmaFlag = true;

        indent();
        os << "#pragma HLS array_partition";
        os << " variable=";
        emitValue(memref);

        // Emit partition type.
        if (layoutMap.getResult(dim).getKind() == AffineExprKind::FloorDiv)
          os << " block";
        else
          os << " cyclic";

        os << " factor=" << factors[dim];
        os << " dim=" << dim + 1 << "\n";
      }
    }
  }

  // Emit resource pragma when the array is not DRAM kind and is not fully
  // partitioned.
  auto kind = MemoryKind(type.getMemorySpaceAsInt());
  if (kind != MemoryKind::DRAM && !isFullyPartitioned(type)) {
    emitPragmaFlag = true;

    indent();
    os << "#pragma HLS resource";
    os << " variable=";
    emitValue(memref);

    os << " core=";
    if (kind == MemoryKind::BRAM_1P)
      os << "ram_1p_bram";
    else if (kind == MemoryKind::BRAM_S2P)
      os << "ram_s2p_bram";
    else if (kind == MemoryKind::BRAM_T2P)
      os << "ram_t2p_bram";
    else
      os << "ram_s2p_bram";
    os << "\n";
  }

  // Emit an empty line.
  if (emitPragmaFlag)
    os << "\n";
}

void ModuleEmitter::emitFunctionDirectives(FuncOp func,
                                           ArrayRef<Value> portList) {
  auto funcDirect = getFuncDirective(func);
  if (!funcDirect)
    return;

  if (funcDirect.getPipeline()) {
    indent();
    os << "#pragma HLS pipeline II=" << funcDirect.getTargetInterval() << "\n";

    // An empty line.
    os << "\n";
  } else if (funcDirect.getDataflow()) {
    indent();
    os << "#pragma HLS dataflow\n";

    // An empty line.
    os << "\n";
  }

  // Only top function should emit interface pragmas.
  if (funcDirect.getTopFunc()) {
    indent();
    os << "#pragma HLS interface s_axilite port=return bundle=ctrl\n";

    for (auto &port : portList) {
      // Array ports and scalar ports are handled separately. Here, we only
      // handle MemRef types since we assume the IR has be fully bufferized.
      if (auto memrefType = port.getType().dyn_cast<MemRefType>()) {
        // Only emit interface pragma when the array is not fully partitioned.
        if (!isFullyPartitioned(memrefType)) {
          indent();
          os << "#pragma HLS interface";
          // For now, we set the offset of all m_axi interfaces as slave.
          if (MemoryKind(memrefType.getMemorySpaceAsInt()) == MemoryKind::DRAM)
            os << " m_axi offset=slave";
          else
            os << " bram";

          os << " port=";
          emitValue(port);
          os << "\n";
        }
      } else {
        indent();
        os << "#pragma HLS interface s_axilite";
        os << " port=";

        // TODO: This is a temporary solution.
        auto name = getName(port);
        if (name.front() == "*"[0])
          name.erase(name.begin());
        os << name;
        os << " bundle=ctrl\n";
      }
    }

    // An empty line.
    os << "\n";

    // Emit other pragmas for function ports.
    for (auto &port : portList)
      if (port.getType().isa<MemRefType>())
        emitArrayDirectives(port);
  }
}

void ModuleEmitter::emitFunction(FuncOp func) {
  if (func.getBlocks().size() != 1)
    emitError(func, "has zero or more than one basic blocks.");

  if (auto funcDirect = getFuncDirective(func))
    if (funcDirect.getTopFunc())
      os << "/// This is top function.\n";

  if (auto timing = getTiming(func)) {
    os << "/// Latency=" << timing.getLatency();
    os << ", interval=" << timing.getInterval();
    os << "\n";
  }

  if (auto resource = getResource(func)) {
    os << "/// DSP=" << resource.getDsp();
    // os << ", BRAM=" << resource.getBram();
    // os << ", LUT=" << resource.getLut();
    os << "\n";
  }

  // Emit function signature.
  os << "void " << func.getName() << "(\n";
  addIndent();

  // This vector is to record all ports of the function.
  SmallVector<Value, 8> portList;

  // Emit input arguments.
  unsigned argIdx = 0;
  for (auto &arg : func.getArguments()) {
    indent();
    if (arg.getType().isa<ShapedType>())
      emitArrayDecl(arg);
    else
      emitValue(arg);

    portList.push_back(arg);
    if (argIdx++ != func.getNumArguments() - 1)
      os << ",\n";
  }

  // Emit results.
  if (auto funcReturn = dyn_cast<ReturnOp>(func.front().getTerminator())) {
    for (auto result : funcReturn.getOperands()) {
      os << ",\n";
      indent();
      // TODO: a known bug, cannot return a value twice, e.g. return %0, %0 :
      // index, index. However, typically this should not happen.
      if (result.getType().isa<ShapedType>())
        emitArrayDecl(result);
      else
        // In Vivado HLS, pointer indicates the value is an output.
        emitValue(result, /*rank=*/0, /*isPtr=*/true);

      portList.push_back(result);
    }
  } else
    emitError(func, "doesn't have a return operation as terminator.");

  reduceIndent();
  os << "\n) {";
  emitInfoAndNewLine(func);

  // Emit function body.
  addIndent();

  emitFunctionDirectives(func, portList);
  emitBlock(func.front());
  reduceIndent();
  os << "}\n";

  // An empty line.
  os << "\n";
}

/// Top-level MLIR module emitter.
void ModuleEmitter::emitModule(ModuleOp module) {
  os << R"XXX(
//===------------------------------------------------------------*- C++ -*-===//
//
// Automatically generated file for High-level Synthesis (HLS).
//
//===----------------------------------------------------------------------===//

#include <algorithm>
#include <ap_axi_sdata.h>
#include <ap_fixed.h>
#include <ap_int.h>
#include <hls_math.h>
#include <hls_stream.h>
#include <math.h>
#include <stdint.h>

// Libraries included by user.
)XXX";

  for (auto &op : *module.getBody()) {
    if (auto include = dyn_cast<IncludeOp>(op)) {
      for (auto library : include.libraries()) {
        os << "#include <" << library.dyn_cast<StringAttr>().getValue() << ">\n";
      }
    }
  }

  os << R"XXX(
using namespace std;

)XXX";

  for (auto &op : *module.getBody()) {
    if (auto func = dyn_cast<FuncOp>(op))
      emitFunction(func);
    //else
    //  emitError(&op, "is unsupported operation.");
  }
}

//===----------------------------------------------------------------------===//
// Entry of scalehls-translate
//===----------------------------------------------------------------------===//
>>>>>>> 1b9ef527

LogicalResult scalehls::emitHLSCpp(ModuleOp module, llvm::raw_ostream &os) {
  ScaleHLSEmitterState state(os);
  ModuleEmitter(state).emitModule(module);
  return failure(state.encounteredError);
}

void scalehls::registerEmitHLSCppTranslation() {
  static TranslateFromMLIRRegistration toHLSCpp(
      "emit-hlscpp", emitHLSCpp, [&](DialectRegistry &registry) {
        scalehls::registerAllDialects(registry);
      });
}<|MERGE_RESOLUTION|>--- conflicted
+++ resolved
@@ -18,1665 +18,14 @@
 #include "llvm/Support/MemoryBuffer.h"
 #include "llvm/Support/raw_ostream.h"
 
-<<<<<<< HEAD
 // Bring in the emission methods defined in EmissionMethods.cpp
 #include "scalehls/Translation/EmissionMethods.h"
-=======
-using namespace mlir;
-using namespace scalehls;
-
-//===----------------------------------------------------------------------===//
-// Utils
-//===----------------------------------------------------------------------===//
-
-static SmallString<16> getTypeName(Value val) {
-  // Handle memref, tensor, and vector types.
-  auto valType = val.getType();
-  if (auto arrayType = val.getType().dyn_cast<ShapedType>())
-    valType = arrayType.getElementType();
-
-  // Handle float types.
-  if (valType.isa<Float32Type>())
-    return SmallString<16>("float");
-  else if (valType.isa<Float64Type>())
-    return SmallString<16>("double");
-
-  // Handle integer types.
-  else if (valType.isa<IndexType>())
-    return SmallString<16>("int");
-  else if (auto intType = valType.dyn_cast<IntegerType>()) {
-    if (intType.getWidth() == 1)
-      return SmallString<16>("bool");
-    else {
-      std::string signedness = "";
-      if (intType.getSignedness() == IntegerType::SignednessSemantics::Unsigned)
-        signedness = "u";
-
-      switch (intType.getWidth()) {
-      case 8:
-      case 16:
-      case 32:
-      case 64:
-        return SmallString<16>(signedness + "int" +
-                               std::to_string(intType.getWidth()) + "_t");
-      default:
-        return SmallString<16>("ap_" + signedness + "int<" +
-                               std::to_string(intType.getWidth()) + ">");
-      }
-    }
-  } else
-    val.getDefiningOp()->emitError("has unsupported type.");
-
-  return SmallString<16>();
-}
-
-//===----------------------------------------------------------------------===//
-// Some Base Classes
-//===----------------------------------------------------------------------===//
-
-namespace {
-/// This class maintains the mutable state that cross-cuts and is shared by the
-/// various emitters.
-class ScaleHLSEmitterState {
-public:
-  explicit ScaleHLSEmitterState(raw_ostream &os) : os(os) {}
-
-  // The stream to emit to.
-  raw_ostream &os;
-
-  bool encounteredError = false;
-  unsigned currentIndent = 0;
-
-  // This table contains all declared values.
-  DenseMap<Value, SmallString<8>> nameTable;
-
-private:
-  ScaleHLSEmitterState(const ScaleHLSEmitterState &) = delete;
-  void operator=(const ScaleHLSEmitterState &) = delete;
-};
-} // namespace
-
-namespace {
-/// This is the base class for all of the HLSCpp Emitter components.
-class ScaleHLSEmitterBase {
-public:
-  explicit ScaleHLSEmitterBase(ScaleHLSEmitterState &state)
-      : state(state), os(state.os) {}
-
-  InFlightDiagnostic emitError(Operation *op, const Twine &message) {
-    state.encounteredError = true;
-    return op->emitError(message);
-  }
-
-  raw_ostream &indent() { return os.indent(state.currentIndent); }
-
-  void addIndent() { state.currentIndent += 2; }
-  void reduceIndent() { state.currentIndent -= 2; }
-
-  // All of the mutable state we are maintaining.
-  ScaleHLSEmitterState &state;
-
-  // The stream to emit to.
-  raw_ostream &os;
-
-  /// Value name management methods.
-  SmallString<8> addName(Value val, bool isPtr = false);
-
-  SmallString<8> addAlias(Value val, Value alias);
-
-  SmallString<8> getName(Value val);
-
-  bool isDeclared(Value val) {
-    if (getName(val).empty()) {
-      return false;
-    } else
-      return true;
-  }
-
-private:
-  ScaleHLSEmitterBase(const ScaleHLSEmitterBase &) = delete;
-  void operator=(const ScaleHLSEmitterBase &) = delete;
-};
-} // namespace
-
-// TODO: update naming rule.
-SmallString<8> ScaleHLSEmitterBase::addName(Value val, bool isPtr) {
-  assert(!isDeclared(val) && "has been declared before.");
-
-  SmallString<8> valName;
-  if (isPtr)
-    valName += "*";
-
-  valName += StringRef("v" + std::to_string(state.nameTable.size()));
-  state.nameTable[val] = valName;
-
-  return valName;
-}
-
-SmallString<8> ScaleHLSEmitterBase::addAlias(Value val, Value alias) {
-  assert(!isDeclared(alias) && "has been declared before.");
-  assert(isDeclared(val) && "hasn't been declared before.");
-
-  auto valName = getName(val);
-  state.nameTable[alias] = valName;
-
-  return valName;
-}
-
-SmallString<8> ScaleHLSEmitterBase::getName(Value val) {
-  // For constant scalar operations, the constant number will be returned rather
-  // than the value name.
-  if (auto defOp = val.getDefiningOp()) {
-    if (auto constOp = dyn_cast<arith::ConstantOp>(defOp)) {
-      auto constAttr = constOp.value();
-
-      if (auto floatAttr = constAttr.dyn_cast<FloatAttr>()) {
-        auto value = floatAttr.getValueAsDouble();
-        if (std::isfinite(value))
-          return SmallString<8>(std::to_string(value));
-        else if (value > 0)
-          return SmallString<8>("INFINITY");
-        else
-          return SmallString<8>("-INFINITY");
-
-      } else if (auto intAttr = constAttr.dyn_cast<IntegerAttr>()) {
-        auto value = intAttr.getInt();
-        return SmallString<8>(std::to_string(value));
-
-      } else if (auto boolAttr = constAttr.dyn_cast<BoolAttr>())
-        return SmallString<8>(std::to_string(boolAttr.getValue()));
-    }
-  }
-  return state.nameTable.lookup(val);
-}
-
-//===----------------------------------------------------------------------===//
-// ModuleEmitter Class Declaration
-//===----------------------------------------------------------------------===//
-
-namespace {
-class ModuleEmitter : public ScaleHLSEmitterBase {
-public:
-  using operand_range = Operation::operand_range;
-  explicit ModuleEmitter(ScaleHLSEmitterState &state)
-      : ScaleHLSEmitterBase(state) {}
-
-  /// SCF statement emitters.
-  void emitScfFor(scf::ForOp op);
-  void emitScfIf(scf::IfOp op);
-  void emitScfYield(scf::YieldOp op);
-
-  /// Affine statement emitters.
-  void emitAffineFor(AffineForOp op);
-  void emitAffineIf(AffineIfOp op);
-  void emitAffineParallel(AffineParallelOp op);
-  void emitAffineApply(AffineApplyOp op);
-  template <typename OpType>
-  void emitAffineMaxMin(OpType op, const char *syntax);
-  void emitAffineLoad(AffineLoadOp op);
-  void emitAffineStore(AffineStoreOp op);
-  void emitAffineYield(AffineYieldOp op);
-
-  /// Memref-related statement emitters.
-  template <typename OpType> void emitAlloc(OpType op);
-  void emitLoad(memref::LoadOp op);
-  void emitStore(memref::StoreOp op);
-
-  /// Tensor-related statement emitters.
-  void emitTensorLoad(memref::TensorLoadOp op);
-  void emitTensorStore(memref::TensorStoreOp op);
-  void emitTensorToMemref(memref::BufferCastOp op);
-  void emitDim(memref::DimOp op);
-  void emitRank(RankOp op);
-
-  /// Standard expression emitters.
-  void emitBinary(Operation *op, const char *syntax);
-  void emitUnary(Operation *op, const char *syntax);
-
-  /// IP operation emitter. 
-  void emitIP(IPOp op);
-
-  /// Special operation emitters.
-  void emitCall(CallOp op);
-  void emitSelect(SelectOp op);
-  void emitConstant(arith::ConstantOp op);
-  template <typename CastOpType> void emitCast(CastOpType op);
-
-  /// Structure operations emitters.
-  void emitAssign(AssignOp op);
-
-  /// Top-level MLIR module emitter.
-  void emitModule(ModuleOp module);
-
-private:
-  /// C++ component emitters.
-  void emitValue(Value val, unsigned rank = 0, bool isPtr = false);
-  void emitArrayDecl(Value array);
-  unsigned emitNestedLoopHead(Value val);
-  void emitNestedLoopTail(unsigned rank);
-  void emitInfoAndNewLine(Operation *op);
-
-  /// MLIR component and HLS C++ pragma emitters.
-  void emitBlock(Block &block);
-  void emitLoopDirectives(Operation *op);
-  void emitArrayDirectives(Value memref);
-  void emitFunctionDirectives(FuncOp func, ArrayRef<Value> portList);
-  void emitFunction(FuncOp func);
-};
-} // namespace
-
-//===----------------------------------------------------------------------===//
-// AffineEmitter Class
-//===----------------------------------------------------------------------===//
-
-namespace {
-class AffineExprEmitter : public ScaleHLSEmitterBase,
-                          public AffineExprVisitor<AffineExprEmitter> {
-public:
-  using operand_range = Operation::operand_range;
-  explicit AffineExprEmitter(ScaleHLSEmitterState &state, unsigned numDim,
-                             operand_range operands)
-      : ScaleHLSEmitterBase(state), numDim(numDim), operands(operands) {}
-
-  void visitAddExpr(AffineBinaryOpExpr expr) { emitAffineBinary(expr, "+"); }
-  void visitMulExpr(AffineBinaryOpExpr expr) { emitAffineBinary(expr, "*"); }
-  void visitModExpr(AffineBinaryOpExpr expr) { emitAffineBinary(expr, "%"); }
-  void visitFloorDivExpr(AffineBinaryOpExpr expr) {
-    emitAffineBinary(expr, "/");
-  }
-  void visitCeilDivExpr(AffineBinaryOpExpr expr) {
-    // This is super inefficient.
-    os << "(";
-    visit(expr.getLHS());
-    os << " + ";
-    visit(expr.getRHS());
-    os << " - 1) / ";
-    visit(expr.getRHS());
-    os << ")";
-  }
-
-  void visitConstantExpr(AffineConstantExpr expr) { os << expr.getValue(); }
-
-  void visitDimExpr(AffineDimExpr expr) {
-    os << getName(operands[expr.getPosition()]);
-  }
-  void visitSymbolExpr(AffineSymbolExpr expr) {
-    os << getName(operands[numDim + expr.getPosition()]);
-  }
-
-  /// Affine expression emitters.
-  void emitAffineBinary(AffineBinaryOpExpr expr, const char *syntax) {
-    os << "(";
-    if (auto constRHS = expr.getRHS().dyn_cast<AffineConstantExpr>()) {
-      if ((unsigned)*syntax == (unsigned)*"*" && constRHS.getValue() == -1) {
-        os << "-";
-        visit(expr.getLHS());
-        os << ")";
-        return;
-      }
-      if ((unsigned)*syntax == (unsigned)*"+" && constRHS.getValue() < 0) {
-        visit(expr.getLHS());
-        os << " - ";
-        os << -constRHS.getValue();
-        os << ")";
-        return;
-      }
-    }
-    if (auto binaryRHS = expr.getRHS().dyn_cast<AffineBinaryOpExpr>()) {
-      if (auto constRHS = binaryRHS.getRHS().dyn_cast<AffineConstantExpr>()) {
-        if ((unsigned)*syntax == (unsigned)*"+" && constRHS.getValue() == -1 &&
-            binaryRHS.getKind() == AffineExprKind::Mul) {
-          visit(expr.getLHS());
-          os << " - ";
-          visit(binaryRHS.getLHS());
-          os << ")";
-          return;
-        }
-      }
-    }
-    visit(expr.getLHS());
-    os << " " << syntax << " ";
-    visit(expr.getRHS());
-    os << ")";
-  }
-
-  void emitAffineExpr(AffineExpr expr) { visit(expr); }
-
-private:
-  unsigned numDim;
-  operand_range operands;
-};
-} // namespace
-
-//===----------------------------------------------------------------------===//
-// StmtVisitor, ExprVisitor, and PragmaVisitor Classes
-//===----------------------------------------------------------------------===//
-
-namespace {
-class StmtVisitor : public HLSCppVisitorBase<StmtVisitor, bool> {
-public:
-  StmtVisitor(ModuleEmitter &emitter) : emitter(emitter) {}
-
-  using HLSCppVisitorBase::visitOp;
-  /// SCF statements.
-  bool visitOp(scf::ForOp op) { return emitter.emitScfFor(op), true; };
-  bool visitOp(scf::IfOp op) { return emitter.emitScfIf(op), true; };
-  bool visitOp(scf::ParallelOp op) { return true; };
-  bool visitOp(scf::ReduceOp op) { return true; };
-  bool visitOp(scf::ReduceReturnOp op) { return true; };
-  bool visitOp(scf::YieldOp op) { return emitter.emitScfYield(op), true; };
-
-  /// Affine statements.
-  bool visitOp(AffineForOp op) { return emitter.emitAffineFor(op), true; }
-  bool visitOp(AffineIfOp op) { return emitter.emitAffineIf(op), true; }
-  bool visitOp(AffineParallelOp op) {
-    return emitter.emitAffineParallel(op), true;
-  }
-  bool visitOp(AffineApplyOp op) { return emitter.emitAffineApply(op), true; }
-  bool visitOp(AffineMaxOp op) {
-    return emitter.emitAffineMaxMin<AffineMaxOp>(op, "max"), true;
-  }
-  bool visitOp(AffineMinOp op) {
-    return emitter.emitAffineMaxMin<AffineMinOp>(op, "min"), true;
-  }
-  bool visitOp(AffineLoadOp op) { return emitter.emitAffineLoad(op), true; }
-  bool visitOp(AffineStoreOp op) { return emitter.emitAffineStore(op), true; }
-  bool visitOp(AffineYieldOp op) { return emitter.emitAffineYield(op), true; }
-
-  /// Memref-related statements.
-  bool visitOp(memref::AllocOp op) {
-    return emitter.emitAlloc<memref::AllocOp>(op), true;
-  }
-  bool visitOp(memref::AllocaOp op) {
-    return emitter.emitAlloc<memref::AllocaOp>(op), true;
-  }
-  bool visitOp(memref::LoadOp op) { return emitter.emitLoad(op), true; }
-  bool visitOp(memref::StoreOp op) { return emitter.emitStore(op), true; }
-  bool visitOp(memref::DeallocOp op) { return true; }
-
-  /// Tensor-related statements.
-  bool visitOp(memref::TensorLoadOp op) {
-    return emitter.emitTensorLoad(op), true;
-  }
-  bool visitOp(memref::TensorStoreOp op) {
-    return emitter.emitTensorStore(op), true;
-  }
-  bool visitOp(memref::BufferCastOp op) {
-    return emitter.emitTensorToMemref(op), true;
-  }
-  bool visitOp(memref::DimOp op) { return emitter.emitDim(op), true; }
-  bool visitOp(RankOp op) { return emitter.emitRank(op), true; }
-
-  /// HLSCpp operations.
-  bool visitOp(AssignOp op) { return emitter.emitAssign(op), true; }
-  bool visitOp(CastOp op) { return emitter.emitCast<CastOp>(op), true; }
-  bool visitOp(MulOp op) { return emitter.emitBinary(op, "*"), true; }
-  bool visitOp(AddOp op) { return emitter.emitBinary(op, "+"), true; }
-
-private:
-  ModuleEmitter &emitter;
-};
-} // namespace
-
-namespace {
-class ExprVisitor : public HLSCppVisitorBase<ExprVisitor, bool> {
-public:
-  ExprVisitor(ModuleEmitter &emitter) : emitter(emitter) {}
-
-  using HLSCppVisitorBase::visitOp;
-  /// Float binary expressions.
-  bool visitOp(arith::CmpFOp op);
-  bool visitOp(arith::AddFOp op) { return emitter.emitBinary(op, "+"), true; }
-  bool visitOp(arith::SubFOp op) { return emitter.emitBinary(op, "-"), true; }
-  bool visitOp(arith::MulFOp op) { return emitter.emitBinary(op, "*"), true; }
-  bool visitOp(arith::DivFOp op) { return emitter.emitBinary(op, "/"), true; }
-  bool visitOp(arith::RemFOp op) { return emitter.emitBinary(op, "%"), true; }
-
-  /// Integer binary expressions.
-  bool visitOp(arith::CmpIOp op);
-  bool visitOp(arith::AddIOp op) { return emitter.emitBinary(op, "+"), true; }
-  bool visitOp(arith::SubIOp op) { return emitter.emitBinary(op, "-"), true; }
-  bool visitOp(arith::MulIOp op) { return emitter.emitBinary(op, "*"), true; }
-  bool visitOp(arith::DivSIOp op) { return emitter.emitBinary(op, "/"), true; }
-  bool visitOp(arith::RemSIOp op) { return emitter.emitBinary(op, "%"), true; }
-  bool visitOp(arith::DivUIOp op) { return emitter.emitBinary(op, "/"), true; }
-  bool visitOp(arith::RemUIOp op) { return emitter.emitBinary(op, "%"), true; }
-  bool visitOp(arith::XOrIOp op) { return emitter.emitBinary(op, "^"), true; }
-  bool visitOp(arith::AndIOp op) { return emitter.emitBinary(op, "&"), true; }
-  bool visitOp(arith::OrIOp op) { return emitter.emitBinary(op, "|"), true; }
-  bool visitOp(arith::ShLIOp op) { return emitter.emitBinary(op, "<<"), true; }
-  bool visitOp(arith::ShRSIOp op) { return emitter.emitBinary(op, ">>"), true; }
-  bool visitOp(arith::ShRUIOp op) { return emitter.emitBinary(op, ">>"), true; }
-
-  /// Unary expressions.
-  bool visitOp(math::AbsOp op) { return emitter.emitUnary(op, "abs"), true; }
-  bool visitOp(math::CeilOp op) { return emitter.emitUnary(op, "ceil"), true; }
-  bool visitOp(math::CosOp op) { return emitter.emitUnary(op, "cos"), true; }
-  bool visitOp(math::SinOp op) { return emitter.emitUnary(op, "sin"), true; }
-  bool visitOp(math::TanhOp op) { return emitter.emitUnary(op, "tanh"), true; }
-  bool visitOp(math::SqrtOp op) { return emitter.emitUnary(op, "sqrt"), true; }
-  bool visitOp(math::RsqrtOp op) {
-    return emitter.emitUnary(op, "1.0 / sqrt"), true;
-  }
-  bool visitOp(math::ExpOp op) { return emitter.emitUnary(op, "exp"), true; }
-  bool visitOp(math::Exp2Op op) { return emitter.emitUnary(op, "exp2"), true; }
-  bool visitOp(math::LogOp op) { return emitter.emitUnary(op, "log"), true; }
-  bool visitOp(math::Log2Op op) { return emitter.emitUnary(op, "log2"), true; }
-  bool visitOp(math::Log10Op op) {
-    return emitter.emitUnary(op, "log10"), true;
-  }
-  bool visitOp(arith::NegFOp op) { return emitter.emitUnary(op, "-"), true; }
-
-  /// Special operations.
-  bool visitOp(CallOp op) { return emitter.emitCall(op), true; }
-  bool visitOp(ReturnOp op) { return true; }
-  bool visitOp(SelectOp op) { return emitter.emitSelect(op), true; }
-  bool visitOp(arith::ConstantOp op) { return emitter.emitConstant(op), true; }
-  bool visitOp(arith::IndexCastOp op) {
-    return emitter.emitCast<arith::IndexCastOp>(op), true;
-  }
-  bool visitOp(arith::UIToFPOp op) {
-    return emitter.emitCast<arith::UIToFPOp>(op), true;
-  }
-  bool visitOp(arith::SIToFPOp op) {
-    return emitter.emitCast<arith::SIToFPOp>(op), true;
-  }
-  bool visitOp(arith::FPToUIOp op) {
-    return emitter.emitCast<arith::FPToUIOp>(op), true;
-  }
-  bool visitOp(arith::FPToSIOp op) {
-    return emitter.emitCast<arith::FPToSIOp>(op), true;
-  }
-
-private:
-  ModuleEmitter &emitter;
-};
-} // namespace
-
-namespace {
-class KernelVisitor : public HLSKernelVisitorBase<KernelVisitor, bool> {
-public:
-  KernelVisitor(ModuleEmitter &emitter) : emitter(emitter) {}
-
-  using HLSKernelVisitorBase::visitOp;
-  /// IP operation. 
-  bool visitOp(IPOp op) { return emitter.emitIP(op), true; }
-
-private:
-  ModuleEmitter &emitter;
-};
-} // namespace
-
-bool ExprVisitor::visitOp(arith::CmpFOp op) {
-  switch (op.getPredicate()) {
-  case arith::CmpFPredicate::OEQ:
-  case arith::CmpFPredicate::UEQ:
-    return emitter.emitBinary(op, "=="), true;
-  case arith::CmpFPredicate::ONE:
-  case arith::CmpFPredicate::UNE:
-    return emitter.emitBinary(op, "!="), true;
-  case arith::CmpFPredicate::OLT:
-  case arith::CmpFPredicate::ULT:
-    return emitter.emitBinary(op, "<"), true;
-  case arith::CmpFPredicate::OLE:
-  case arith::CmpFPredicate::ULE:
-    return emitter.emitBinary(op, "<="), true;
-  case arith::CmpFPredicate::OGT:
-  case arith::CmpFPredicate::UGT:
-    return emitter.emitBinary(op, ">"), true;
-  case arith::CmpFPredicate::OGE:
-  case arith::CmpFPredicate::UGE:
-    return emitter.emitBinary(op, ">="), true;
-  default:
-    op.emitError("has unsupported compare type.");
-    return false;
-  }
-}
-
-bool ExprVisitor::visitOp(arith::CmpIOp op) {
-  switch (op.getPredicate()) {
-  case arith::CmpIPredicate::eq:
-    return emitter.emitBinary(op, "=="), true;
-  case arith::CmpIPredicate::ne:
-    return emitter.emitBinary(op, "!="), true;
-  case arith::CmpIPredicate::slt:
-  case arith::CmpIPredicate::ult:
-    return emitter.emitBinary(op, "<"), true;
-  case arith::CmpIPredicate::sle:
-  case arith::CmpIPredicate::ule:
-    return emitter.emitBinary(op, "<="), true;
-  case arith::CmpIPredicate::sgt:
-  case arith::CmpIPredicate::ugt:
-    return emitter.emitBinary(op, ">"), true;
-  case arith::CmpIPredicate::sge:
-  case arith::CmpIPredicate::uge:
-    return emitter.emitBinary(op, ">="), true;
-  }
-}
-
-//===----------------------------------------------------------------------===//
-// ModuleEmitter Class Definition
-//===----------------------------------------------------------------------===//
-
-/// SCF statement emitters.
-void ModuleEmitter::emitScfFor(scf::ForOp op) {
-  indent();
-  os << "for (";
-  auto iterVar = op.getInductionVar();
-
-  // Emit lower bound.
-  emitValue(iterVar);
-  os << " = ";
-  emitValue(op.lowerBound());
-  os << "; ";
-
-  // Emit upper bound.
-  emitValue(iterVar);
-  os << " < ";
-  emitValue(op.upperBound());
-  os << "; ";
-
-  // Emit increase step.
-  emitValue(iterVar);
-  os << " += ";
-  emitValue(op.step());
-  os << ") {";
-  emitInfoAndNewLine(op);
-
-  addIndent();
-
-  emitLoopDirectives(op);
-  emitBlock(*op.getBody());
-  reduceIndent();
-
-  indent();
-  os << "}\n";
-}
-
-void ModuleEmitter::emitScfIf(scf::IfOp op) {
-  // Declare all values returned by scf::YieldOp. They will be further handled
-  // by the scf::YieldOp emitter.
-  for (auto result : op.getResults()) {
-    if (!isDeclared(result)) {
-      indent();
-      if (result.getType().isa<ShapedType>())
-        emitArrayDecl(result);
-      else
-        emitValue(result);
-      os << ";\n";
-    }
-  }
-
-  indent();
-  os << "if (";
-  emitValue(op.condition());
-  os << ") {";
-  emitInfoAndNewLine(op);
-
-  addIndent();
-  emitBlock(op.thenRegion().front());
-  reduceIndent();
-
-  if (!op.elseRegion().empty()) {
-    indent();
-    os << "} else {\n";
-    addIndent();
-    emitBlock(op.elseRegion().front());
-    reduceIndent();
-  }
-
-  indent();
-  os << "}\n";
-}
-
-void ModuleEmitter::emitScfYield(scf::YieldOp op) {
-  if (op.getNumOperands() == 0)
-    return;
-
-  // For now, only and scf::If operations will use scf::Yield to return
-  // generated values.
-  if (auto parentOp = dyn_cast<scf::IfOp>(op->getParentOp())) {
-    unsigned resultIdx = 0;
-    for (auto result : parentOp.getResults()) {
-      unsigned rank = emitNestedLoopHead(result);
-      indent();
-      emitValue(result, rank);
-      os << " = ";
-      emitValue(op.getOperand(resultIdx++), rank);
-      os << ";";
-      emitInfoAndNewLine(op);
-      emitNestedLoopTail(rank);
-    }
-  }
-}
-
-/// Affine statement emitters.
-void ModuleEmitter::emitAffineFor(AffineForOp op) {
-  indent();
-  os << "for (";
-  auto iterVar = op.getInductionVar();
-
-  // Emit lower bound.
-  emitValue(iterVar);
-  os << " = ";
-  auto lowerMap = op.getLowerBoundMap();
-  AffineExprEmitter lowerEmitter(state, lowerMap.getNumDims(),
-                                 op.getLowerBoundOperands());
-  if (lowerMap.getNumResults() == 1)
-    lowerEmitter.emitAffineExpr(lowerMap.getResult(0));
-  else {
-    for (unsigned i = 0, e = lowerMap.getNumResults() - 1; i < e; ++i)
-      os << "max(";
-    lowerEmitter.emitAffineExpr(lowerMap.getResult(0));
-    for (auto &expr : llvm::drop_begin(lowerMap.getResults(), 1)) {
-      os << ", ";
-      lowerEmitter.emitAffineExpr(expr);
-      os << ")";
-    }
-  }
-  os << "; ";
-
-  // Emit upper bound.
-  emitValue(iterVar);
-  os << " < ";
-  auto upperMap = op.getUpperBoundMap();
-  AffineExprEmitter upperEmitter(state, upperMap.getNumDims(),
-                                 op.getUpperBoundOperands());
-  if (upperMap.getNumResults() == 1)
-    upperEmitter.emitAffineExpr(upperMap.getResult(0));
-  else {
-    for (unsigned i = 0, e = upperMap.getNumResults() - 1; i < e; ++i)
-      os << "min(";
-    upperEmitter.emitAffineExpr(upperMap.getResult(0));
-    for (auto &expr : llvm::drop_begin(upperMap.getResults(), 1)) {
-      os << ", ";
-      upperEmitter.emitAffineExpr(expr);
-      os << ")";
-    }
-  }
-  os << "; ";
-
-  // Emit increase step.
-  emitValue(iterVar);
-  os << " += " << op.getStep() << ") {";
-  emitInfoAndNewLine(op);
-
-  addIndent();
-
-  emitLoopDirectives(op);
-  emitBlock(*op.getBody());
-  reduceIndent();
-
-  indent();
-  os << "}\n";
-}
-
-void ModuleEmitter::emitAffineIf(AffineIfOp op) {
-  // Declare all values returned by AffineYieldOp. They will be further
-  // handled by the AffineYieldOp emitter.
-  for (auto result : op.getResults()) {
-    if (!isDeclared(result)) {
-      indent();
-      if (result.getType().isa<ShapedType>())
-        emitArrayDecl(result);
-      else
-        emitValue(result);
-      os << ";\n";
-    }
-  }
-
-  indent();
-  os << "if (";
-  auto constrSet = op.getIntegerSet();
-  AffineExprEmitter constrEmitter(state, constrSet.getNumDims(),
-                                  op.getOperands());
-
-  // Emit all constraints.
-  unsigned constrIdx = 0;
-  for (auto &expr : constrSet.getConstraints()) {
-    constrEmitter.emitAffineExpr(expr);
-    if (constrSet.isEq(constrIdx))
-      os << " == 0";
-    else
-      os << " >= 0";
-
-    if (constrIdx++ != constrSet.getNumConstraints() - 1)
-      os << " && ";
-  }
-  os << ") {";
-  emitInfoAndNewLine(op);
-
-  addIndent();
-  emitBlock(*op.getThenBlock());
-  reduceIndent();
-
-  if (op.hasElse()) {
-    indent();
-    os << "} else {\n";
-    addIndent();
-    emitBlock(*op.getElseBlock());
-    reduceIndent();
-  }
-
-  indent();
-  os << "}\n";
-}
-
-void ModuleEmitter::emitAffineParallel(AffineParallelOp op) {
-  // Declare all values returned by AffineParallelOp. They will be further
-  // handled by the AffineYieldOp emitter.
-  for (auto result : op.getResults()) {
-    if (!isDeclared(result)) {
-      indent();
-      if (result.getType().isa<ShapedType>())
-        emitArrayDecl(result);
-      else
-        emitValue(result);
-      os << ";\n";
-    }
-  }
-
-  auto steps = getIntArrayAttrValue(op, op.getStepsAttrName());
-  for (unsigned i = 0, e = op.getNumDims(); i < e; ++i) {
-    indent();
-    os << "for (";
-    auto iterVar = op.getBody()->getArgument(i);
-
-    // Emit lower bound.
-    emitValue(iterVar);
-    os << " = ";
-    auto lowerMap = op.getLowerBoundsValueMap().getAffineMap();
-    AffineExprEmitter lowerEmitter(state, lowerMap.getNumDims(),
-                                   op.getLowerBoundsOperands());
-    lowerEmitter.emitAffineExpr(lowerMap.getResult(i));
-    os << "; ";
-
-    // Emit upper bound.
-    emitValue(iterVar);
-    os << " < ";
-    auto upperMap = op.getUpperBoundsValueMap().getAffineMap();
-    AffineExprEmitter upperEmitter(state, upperMap.getNumDims(),
-                                   op.getUpperBoundsOperands());
-    upperEmitter.emitAffineExpr(upperMap.getResult(i));
-    os << "; ";
-
-    // Emit increase step.
-    emitValue(iterVar);
-    os << " += " << steps[i] << ") {";
-    emitInfoAndNewLine(op);
-
-    addIndent();
-  }
-
-  emitBlock(*op.getBody());
-
-  for (unsigned i = 0, e = op.getNumDims(); i < e; ++i) {
-    reduceIndent();
-
-    indent();
-    os << "}\n";
-  }
-}
-
-void ModuleEmitter::emitAffineApply(AffineApplyOp op) {
-  indent();
-  emitValue(op.getResult());
-  os << " = ";
-  auto affineMap = op.getAffineMap();
-  AffineExprEmitter(state, affineMap.getNumDims(), op.getOperands())
-      .emitAffineExpr(affineMap.getResult(0));
-  os << ";";
-  emitInfoAndNewLine(op);
-}
-
-template <typename OpType>
-void ModuleEmitter::emitAffineMaxMin(OpType op, const char *syntax) {
-  indent();
-  emitValue(op.getResult());
-  os << " = ";
-  auto affineMap = op.getAffineMap();
-  AffineExprEmitter affineEmitter(state, affineMap.getNumDims(),
-                                  op.getOperands());
-  for (unsigned i = 0, e = affineMap.getNumResults() - 1; i < e; ++i)
-    os << syntax << "(";
-  affineEmitter.emitAffineExpr(affineMap.getResult(0));
-  for (auto &expr : llvm::drop_begin(affineMap.getResults(), 1)) {
-    os << ", ";
-    affineEmitter.emitAffineExpr(expr);
-    os << ")";
-  }
-  os << ";";
-  emitInfoAndNewLine(op);
-}
-
-void ModuleEmitter::emitAffineLoad(AffineLoadOp op) {
-  indent();
-  emitValue(op.getResult());
-  os << " = ";
-  emitValue(op.getMemRef());
-  auto affineMap = op.getAffineMap();
-  AffineExprEmitter affineEmitter(state, affineMap.getNumDims(),
-                                  op.getMapOperands());
-  for (auto index : affineMap.getResults()) {
-    os << "[";
-    affineEmitter.emitAffineExpr(index);
-    os << "]";
-  }
-  os << ";";
-  emitInfoAndNewLine(op);
-}
-
-void ModuleEmitter::emitAffineStore(AffineStoreOp op) {
-  indent();
-  emitValue(op.getMemRef());
-  auto affineMap = op.getAffineMap();
-  AffineExprEmitter affineEmitter(state, affineMap.getNumDims(),
-                                  op.getMapOperands());
-  for (auto index : affineMap.getResults()) {
-    os << "[";
-    affineEmitter.emitAffineExpr(index);
-    os << "]";
-  }
-  os << " = ";
-  emitValue(op.getValueToStore());
-  os << ";";
-  emitInfoAndNewLine(op);
-}
-
-// TODO: For now, all values created in the AffineIf region will be declared
-// in the generated C++. However, values which will be returned by affine
-// yield operation should not be declared again. How to "bind" the pair of
-// values inside/outside of AffineIf region needs to be considered.
-void ModuleEmitter::emitAffineYield(AffineYieldOp op) {
-  if (op.getNumOperands() == 0)
-    return;
-
-  // For now, only AffineParallel and AffineIf operations will use
-  // AffineYield to return generated values.
-  if (auto parentOp = dyn_cast<AffineIfOp>(op->getParentOp())) {
-    unsigned resultIdx = 0;
-    for (auto result : parentOp.getResults()) {
-      unsigned rank = emitNestedLoopHead(result);
-      indent();
-      emitValue(result, rank);
-      os << " = ";
-      emitValue(op.getOperand(resultIdx++), rank);
-      os << ";";
-      emitInfoAndNewLine(op);
-      emitNestedLoopTail(rank);
-    }
-  } else if (auto parentOp = dyn_cast<AffineParallelOp>(op->getParentOp())) {
-    indent();
-    os << "if (";
-    unsigned ivIdx = 0;
-    for (auto iv : parentOp.getBody()->getArguments()) {
-      emitValue(iv);
-      os << " == 0";
-      if (ivIdx++ != parentOp.getBody()->getNumArguments() - 1)
-        os << " && ";
-    }
-    os << ") {\n";
-
-    // When all induction values are 0, generated values will be directly
-    // assigned to the current results, correspondingly.
-    addIndent();
-    unsigned resultIdx = 0;
-    for (auto result : parentOp.getResults()) {
-      unsigned rank = emitNestedLoopHead(result);
-      indent();
-      emitValue(result, rank);
-      os << " = ";
-      emitValue(op.getOperand(resultIdx++), rank);
-      os << ";";
-      emitInfoAndNewLine(op);
-      emitNestedLoopTail(rank);
-    }
-    reduceIndent();
-
-    indent();
-    os << "} else {\n";
-
-    // Otherwise, generated values will be accumulated/reduced to the
-    // current results with corresponding AtomicRMWKind operations.
-    addIndent();
-    auto RMWAttrs =
-        getIntArrayAttrValue(parentOp, parentOp.getReductionsAttrName());
-    resultIdx = 0;
-    for (auto result : parentOp.getResults()) {
-      unsigned rank = emitNestedLoopHead(result);
-      indent();
-      emitValue(result, rank);
-      switch ((AtomicRMWKind)RMWAttrs[resultIdx]) {
-      case (AtomicRMWKind::addf):
-      case (AtomicRMWKind::addi):
-        os << " += ";
-        emitValue(op.getOperand(resultIdx++), rank);
-        break;
-      case (AtomicRMWKind::assign):
-        os << " = ";
-        emitValue(op.getOperand(resultIdx++), rank);
-        break;
-      case (AtomicRMWKind::maxf):
-      case (AtomicRMWKind::maxs):
-      case (AtomicRMWKind::maxu):
-        os << " = max(";
-        emitValue(result, rank);
-        os << ", ";
-        emitValue(op.getOperand(resultIdx++), rank);
-        os << ")";
-        break;
-      case (AtomicRMWKind::minf):
-      case (AtomicRMWKind::mins):
-      case (AtomicRMWKind::minu):
-        os << " = min(";
-        emitValue(result, rank);
-        os << ", ";
-        emitValue(op.getOperand(resultIdx++), rank);
-        os << ")";
-        break;
-      case (AtomicRMWKind::mulf):
-      case (AtomicRMWKind::muli):
-        os << " *= ";
-        emitValue(op.getOperand(resultIdx++), rank);
-        break;
-      }
-      os << ";";
-      emitInfoAndNewLine(op);
-      emitNestedLoopTail(rank);
-    }
-    reduceIndent();
-
-    indent();
-    os << "}\n";
-  }
-}
-
-/// Memref-related statement emitters.
-template <typename OpType> void ModuleEmitter::emitAlloc(OpType op) {
-  // A declared result indicates that the memref is output of the function, and
-  // has been declared in the function signature.
-  if (isDeclared(op.getResult()))
-    return;
-
-  // Vivado HLS only supports static shape on-chip memory.
-  if (!op.getType().hasStaticShape())
-    emitError(op, "is unranked or has dynamic shape.");
-
-  indent();
-  emitArrayDecl(op.getResult());
-  os << ";";
-  emitInfoAndNewLine(op);
-  emitArrayDirectives(op.getResult());
-}
-
-void ModuleEmitter::emitLoad(memref::LoadOp op) {
-  indent();
-  emitValue(op.getResult());
-  os << " = ";
-  emitValue(op.getMemRef());
-  for (auto index : op.getIndices()) {
-    os << "[";
-    emitValue(index);
-    os << "]";
-  }
-  os << ";";
-  emitInfoAndNewLine(op);
-}
-
-void ModuleEmitter::emitStore(memref::StoreOp op) {
-  indent();
-  emitValue(op.getMemRef());
-  for (auto index : op.getIndices()) {
-    os << "[";
-    emitValue(index);
-    os << "]";
-  }
-  os << " = ";
-  emitValue(op.getValueToStore());
-  os << ";";
-  emitInfoAndNewLine(op);
-}
-
-/// Tensor-related statement emitters.
-void ModuleEmitter::emitTensorLoad(memref::TensorLoadOp op) {
-  auto rank = emitNestedLoopHead(op.getResult());
-  indent();
-  emitValue(op.getResult(), rank);
-  os << " = ";
-  emitValue(op.getOperand(), rank);
-  os << ";";
-  emitInfoAndNewLine(op);
-  emitNestedLoopTail(rank);
-}
-
-void ModuleEmitter::emitTensorStore(memref::TensorStoreOp op) {
-  auto rank = emitNestedLoopHead(op.getOperand(0));
-  indent();
-  emitValue(op.getOperand(1), rank);
-  os << " = ";
-  emitValue(op.getOperand(0), rank);
-  os << ";";
-  emitInfoAndNewLine(op);
-  emitNestedLoopTail(rank);
-}
-
-void ModuleEmitter::emitTensorToMemref(memref::BufferCastOp op) {
-  // A declared result indicates that the memref is output of the function, and
-  // has been declared in the function signature.
-  if (isDeclared(op.getResult())) {
-    auto rank = emitNestedLoopHead(op.getResult());
-    indent();
-    emitValue(op.getResult(), rank);
-    os << " = ";
-    emitValue(op.getOperand(), rank);
-    os << ";";
-    emitInfoAndNewLine(op);
-    emitNestedLoopTail(rank);
-  } else {
-    addAlias(op.getOperand(), op.getResult());
-    emitArrayDirectives(op.getResult());
-  }
-}
-
-void ModuleEmitter::emitDim(memref::DimOp op) {
-  if (auto constOp =
-          dyn_cast<arith::ConstantOp>(op.getOperand(1).getDefiningOp())) {
-    auto constVal = constOp.value().cast<IntegerAttr>().getInt();
-    auto type = op.getOperand(0).getType().cast<ShapedType>();
-
-    if (type.hasStaticShape()) {
-      if (constVal >= 0 && constVal < (int64_t)type.getShape().size()) {
-        indent();
-        emitValue(op.getResult());
-        os << " = ";
-        os << type.getShape()[constVal] << ";";
-        emitInfoAndNewLine(op);
-      } else
-        emitError(op, "index is out of range.");
-    } else
-      emitError(op, "is unranked or has dynamic shape.");
-  } else
-    emitError(op, "index is not a constant.");
-}
-
-void ModuleEmitter::emitRank(RankOp op) {
-  auto type = op.getOperand().getType().cast<ShapedType>();
-  if (type.hasRank()) {
-    indent();
-    emitValue(op.getResult());
-    os << " = ";
-    os << type.getRank() << ";";
-    emitInfoAndNewLine(op);
-  } else
-    emitError(op, "is unranked.");
-}
-
-/// Standard expression emitters.
-void ModuleEmitter::emitBinary(Operation *op, const char *syntax) {
-  auto rank = emitNestedLoopHead(op->getResult(0));
-  indent();
-  emitValue(op->getResult(0), rank);
-  os << " = ";
-  emitValue(op->getOperand(0), rank);
-  os << " " << syntax << " ";
-  emitValue(op->getOperand(1), rank);
-  os << ";";
-  emitInfoAndNewLine(op);
-  emitNestedLoopTail(rank);
-}
-
-void ModuleEmitter::emitUnary(Operation *op, const char *syntax) {
-  auto rank = emitNestedLoopHead(op->getResult(0));
-  indent();
-  emitValue(op->getResult(0), rank);
-  os << " = " << syntax << "(";
-  emitValue(op->getOperand(0), rank);
-  os << ");";
-  emitInfoAndNewLine(op);
-  emitNestedLoopTail(rank);
-}
-
-/// IP operation emitter. 
-void ModuleEmitter::emitIP(IPOp op) {
-  // Emit IP source from JSON if IP exists.
-  std::string errorMessage;
-  if (auto jsonFile = mlir::openInputFile(op.path(), &errorMessage)) {
-    if (auto json = llvm::json::parse(jsonFile->getBuffer())) {
-      if (auto O = json->getAsObject()) {
-        if (auto source = O->getObject("source")) {
-          for (auto line : *source->getArray("code")) {
-            auto l = line.getAsString()->str();
-            for (size_t idx = 0; idx < source->getArray("params")->size(); idx++) {
-              auto p = source->getArray("params")->operator[](idx).getAsString()->str();
-              auto o = getName(op.getOperands()[idx]).str().str();
-              for (std::size_t pos = 0; l.npos != (pos = l.find(p, pos)); pos += o.length()) {
-                l.replace(pos, p.length(), o);
-              }
-            }
-
-            indent();
-            os << l << "\n";
-          }
-          return;
-        }
-      }
-    }
-    //emitError(op, "IP JSON cannot be parsed.");
-  }
-  //emitError(op, "IP cannot be found.");
-
-  // Emit a regular function call if IP does not exist.
-  os << "  __IP__" << op.name() << "(";
-  unsigned argIdx = 0;
-  for (auto arg : op.getOperands()) {
-    emitValue(arg);
-    if (argIdx++ != op.getOperands().size() - 1) {
-      os << ", ";
-    }
-  }
-  os << ");\n";
-}
-
-/// Special operation emitters.
-void ModuleEmitter::emitSelect(SelectOp op) {
-  unsigned rank = emitNestedLoopHead(op.getResult());
-  unsigned conditionRank = rank;
-  if (!op.getCondition().getType().isa<ShapedType>())
-    conditionRank = 0;
-
-  indent();
-  emitValue(op.getResult(), rank);
-  os << " = ";
-  emitValue(op.getCondition(), conditionRank);
-  os << " ? ";
-  os << "(" << getTypeName(op.getTrueValue()) << ")";
-  emitValue(op.getTrueValue(), rank);
-  os << " : ";
-  os << "(" << getTypeName(op.getFalseValue()) << ")";
-  emitValue(op.getFalseValue(), rank);
-  os << ";";
-  emitInfoAndNewLine(op);
-  emitNestedLoopTail(rank);
-}
-
-void ModuleEmitter::emitConstant(arith::ConstantOp op) {
-  // This indicates the constant type is scalar (float, integer, or bool).
-  if (isDeclared(op.getResult()))
-    return;
-
-  if (auto denseAttr = op.value().dyn_cast<DenseElementsAttr>()) {
-    indent();
-    emitArrayDecl(op.getResult());
-    os << " = {";
-    auto type = op.getResult().getType().cast<ShapedType>().getElementType();
-
-    unsigned elementIdx = 0;
-    for (auto element : denseAttr.getValues<Attribute>()) {
-      if (type.isF32()) {
-        auto value = element.cast<FloatAttr>().getValue().convertToFloat();
-        if (std::isfinite(value))
-          os << value;
-        else if (value > 0)
-          os << "INFINITY";
-        else
-          os << "-INFINITY";
-
-      } else if (type.isF64()) {
-        auto value = element.cast<FloatAttr>().getValue().convertToDouble();
-        if (std::isfinite(value))
-          os << value;
-        else if (value > 0)
-          os << "INFINITY";
-        else
-          os << "-INFINITY";
-
-      } else if (type.isInteger(1))
-        os << element.cast<BoolAttr>().getValue();
-      else if (type.isIntOrIndex())
-        os << element.cast<IntegerAttr>().getValue();
-      else
-        emitError(op, "array has unsupported element type.");
-
-      if (elementIdx++ != denseAttr.getNumElements() - 1)
-        os << ", ";
-    }
-    os << "};";
-    emitInfoAndNewLine(op);
-  } else
-    emitError(op, "has unsupported constant type.");
-}
-
-template <typename CastOpType> void ModuleEmitter::emitCast(CastOpType op) {
-  indent();
-  emitValue(op.getResult());
-  os << " = ";
-  emitValue(op.getOperand());
-  os << ";";
-  emitInfoAndNewLine(op);
-}
-
-void ModuleEmitter::emitCall(CallOp op) {
-  // Handle returned value by the callee.
-  for (auto result : op.getResults()) {
-    if (!isDeclared(result)) {
-      indent();
-      if (result.getType().isa<ShapedType>())
-        emitArrayDecl(result);
-      else
-        emitValue(result);
-      os << ";\n";
-    }
-  }
-
-  // Emit the function call.
-  indent();
-  os << op.getCallee() << "(";
-
-  // Handle input arguments.
-  unsigned argIdx = 0;
-  for (auto arg : op.getOperands()) {
-    emitValue(arg);
-
-    if (argIdx++ != op.getNumOperands() - 1)
-      os << ", ";
-  }
-
-  // Handle output arguments.
-  for (auto result : op.getResults()) {
-    // The address should be passed in for scalar result arguments.
-    if (result.getType().isa<ShapedType>())
-      os << ", ";
-    else
-      os << ", &";
-
-    emitValue(result);
-  }
-
-  os << ");";
-  emitInfoAndNewLine(op);
-}
-
-/// Structure operation emitters.
-void ModuleEmitter::emitAssign(AssignOp op) {
-  unsigned rank = emitNestedLoopHead(op.getResult());
-  indent();
-  emitValue(op.getResult(), rank);
-  os << " = ";
-  emitValue(op.getOperand(), rank);
-  os << ";";
-  emitInfoAndNewLine(op);
-  emitNestedLoopTail(rank);
-}
-
-/// C++ component emitters.
-void ModuleEmitter::emitValue(Value val, unsigned rank, bool isPtr) {
-  assert(!(rank && isPtr) && "should be either an array or a pointer.");
-
-  // Value has been declared before or is a constant number.
-  if (isDeclared(val)) {
-    os << getName(val);
-    for (unsigned i = 0; i < rank; ++i)
-      os << "[iv" << i << "]";
-    return;
-  }
-
-  os << getTypeName(val) << " ";
-
-  // Add the new value to nameTable and emit its name.
-  os << addName(val, isPtr);
-  for (unsigned i = 0; i < rank; ++i)
-    os << "[iv" << i << "]";
-}
-
-void ModuleEmitter::emitArrayDecl(Value array) {
-  assert(!isDeclared(array) && "has been declared before.");
-
-  auto arrayType = array.getType().cast<ShapedType>();
-  if (arrayType.hasStaticShape()) {
-    emitValue(array);
-    for (auto &shape : arrayType.getShape())
-      os << "[" << shape << "]";
-  } else
-    emitValue(array, /*rank=*/0, /*isPtr=*/true);
-}
-
-unsigned ModuleEmitter::emitNestedLoopHead(Value val) {
-  unsigned rank = 0;
-
-  if (auto type = val.getType().dyn_cast<ShapedType>()) {
-    if (!type.hasStaticShape()) {
-      emitError(val.getDefiningOp(), "is unranked or has dynamic shape.");
-      return 0;
-    }
-
-    // Declare a new array.
-    if (!isDeclared(val)) {
-      indent();
-      emitArrayDecl(val);
-      os << ";\n";
-    }
->>>>>>> 1b9ef527
 
 #include <iostream>
 #include <fstream>
 
-<<<<<<< HEAD
 using namespace mlir;
 using namespace scalehls;
-=======
-      addIndent();
-    }
-    rank = type.getRank();
-  }
-
-  return rank;
-}
-
-void ModuleEmitter::emitNestedLoopTail(unsigned rank) {
-  for (unsigned i = 0; i < rank; ++i) {
-    reduceIndent();
-
-    indent();
-    os << "}\n";
-  }
-}
-
-void ModuleEmitter::emitInfoAndNewLine(Operation *op) {
-  os << "\t//";
-  // Print line number.
-  if (auto loc = op->getLoc().dyn_cast<FileLineColLoc>())
-    os << " L" << loc.getLine();
-
-  // Print schedule information.
-  if (auto timing = getTiming(op))
-    os << ", [" << timing.getBegin() << "," << timing.getEnd() << ")";
-
-  // Print loop information.
-  if (auto loopInfo = getLoopInfo(op))
-    os << ", iterCycle=" << loopInfo.getIterLatency()
-       << ", II=" << loopInfo.getMinII();
-
-  os << "\n";
-}
-
-/// MLIR component and HLS C++ pragma emitters.
-void ModuleEmitter::emitBlock(Block &block) {
-  for (auto &op : block) {
-    if (ExprVisitor(*this).dispatchVisitor(&op))
-      continue;
-
-    if (StmtVisitor(*this).dispatchVisitor(&op))
-      continue;
-
-    if (KernelVisitor(*this).dispatchVisitor(&op))
-      continue;
-
-    emitError(&op, "can't be correctly emitted.");
-  }
-}
-
-void ModuleEmitter::emitLoopDirectives(Operation *op) {
-  auto loopDirect = getLoopDirective(op);
-  if (!loopDirect)
-    return;
-
-  if (loopDirect.getPipeline()) {
-    indent();
-    os << "#pragma HLS pipeline II=" << loopDirect.getTargetII() << "\n";
-
-  } else if (loopDirect.getDataflow()) {
-    indent();
-    os << "#pragma HLS dataflow\n";
-  }
-}
-
-void ModuleEmitter::emitArrayDirectives(Value memref) {
-  bool emitPragmaFlag = false;
-  auto type = memref.getType().cast<MemRefType>();
-
-  if (auto layoutMap = getLayoutMap(type)) {
-    // Emit array_partition pragma(s).
-    SmallVector<int64_t, 8> factors;
-    getPartitionFactors(type, &factors);
-
-    for (int64_t dim = 0; dim < type.getRank(); ++dim) {
-      if (factors[dim] != 1) {
-        emitPragmaFlag = true;
-
-        indent();
-        os << "#pragma HLS array_partition";
-        os << " variable=";
-        emitValue(memref);
-
-        // Emit partition type.
-        if (layoutMap.getResult(dim).getKind() == AffineExprKind::FloorDiv)
-          os << " block";
-        else
-          os << " cyclic";
-
-        os << " factor=" << factors[dim];
-        os << " dim=" << dim + 1 << "\n";
-      }
-    }
-  }
-
-  // Emit resource pragma when the array is not DRAM kind and is not fully
-  // partitioned.
-  auto kind = MemoryKind(type.getMemorySpaceAsInt());
-  if (kind != MemoryKind::DRAM && !isFullyPartitioned(type)) {
-    emitPragmaFlag = true;
-
-    indent();
-    os << "#pragma HLS resource";
-    os << " variable=";
-    emitValue(memref);
-
-    os << " core=";
-    if (kind == MemoryKind::BRAM_1P)
-      os << "ram_1p_bram";
-    else if (kind == MemoryKind::BRAM_S2P)
-      os << "ram_s2p_bram";
-    else if (kind == MemoryKind::BRAM_T2P)
-      os << "ram_t2p_bram";
-    else
-      os << "ram_s2p_bram";
-    os << "\n";
-  }
-
-  // Emit an empty line.
-  if (emitPragmaFlag)
-    os << "\n";
-}
-
-void ModuleEmitter::emitFunctionDirectives(FuncOp func,
-                                           ArrayRef<Value> portList) {
-  auto funcDirect = getFuncDirective(func);
-  if (!funcDirect)
-    return;
-
-  if (funcDirect.getPipeline()) {
-    indent();
-    os << "#pragma HLS pipeline II=" << funcDirect.getTargetInterval() << "\n";
-
-    // An empty line.
-    os << "\n";
-  } else if (funcDirect.getDataflow()) {
-    indent();
-    os << "#pragma HLS dataflow\n";
-
-    // An empty line.
-    os << "\n";
-  }
-
-  // Only top function should emit interface pragmas.
-  if (funcDirect.getTopFunc()) {
-    indent();
-    os << "#pragma HLS interface s_axilite port=return bundle=ctrl\n";
-
-    for (auto &port : portList) {
-      // Array ports and scalar ports are handled separately. Here, we only
-      // handle MemRef types since we assume the IR has be fully bufferized.
-      if (auto memrefType = port.getType().dyn_cast<MemRefType>()) {
-        // Only emit interface pragma when the array is not fully partitioned.
-        if (!isFullyPartitioned(memrefType)) {
-          indent();
-          os << "#pragma HLS interface";
-          // For now, we set the offset of all m_axi interfaces as slave.
-          if (MemoryKind(memrefType.getMemorySpaceAsInt()) == MemoryKind::DRAM)
-            os << " m_axi offset=slave";
-          else
-            os << " bram";
-
-          os << " port=";
-          emitValue(port);
-          os << "\n";
-        }
-      } else {
-        indent();
-        os << "#pragma HLS interface s_axilite";
-        os << " port=";
-
-        // TODO: This is a temporary solution.
-        auto name = getName(port);
-        if (name.front() == "*"[0])
-          name.erase(name.begin());
-        os << name;
-        os << " bundle=ctrl\n";
-      }
-    }
-
-    // An empty line.
-    os << "\n";
-
-    // Emit other pragmas for function ports.
-    for (auto &port : portList)
-      if (port.getType().isa<MemRefType>())
-        emitArrayDirectives(port);
-  }
-}
-
-void ModuleEmitter::emitFunction(FuncOp func) {
-  if (func.getBlocks().size() != 1)
-    emitError(func, "has zero or more than one basic blocks.");
-
-  if (auto funcDirect = getFuncDirective(func))
-    if (funcDirect.getTopFunc())
-      os << "/// This is top function.\n";
-
-  if (auto timing = getTiming(func)) {
-    os << "/// Latency=" << timing.getLatency();
-    os << ", interval=" << timing.getInterval();
-    os << "\n";
-  }
-
-  if (auto resource = getResource(func)) {
-    os << "/// DSP=" << resource.getDsp();
-    // os << ", BRAM=" << resource.getBram();
-    // os << ", LUT=" << resource.getLut();
-    os << "\n";
-  }
-
-  // Emit function signature.
-  os << "void " << func.getName() << "(\n";
-  addIndent();
-
-  // This vector is to record all ports of the function.
-  SmallVector<Value, 8> portList;
-
-  // Emit input arguments.
-  unsigned argIdx = 0;
-  for (auto &arg : func.getArguments()) {
-    indent();
-    if (arg.getType().isa<ShapedType>())
-      emitArrayDecl(arg);
-    else
-      emitValue(arg);
-
-    portList.push_back(arg);
-    if (argIdx++ != func.getNumArguments() - 1)
-      os << ",\n";
-  }
-
-  // Emit results.
-  if (auto funcReturn = dyn_cast<ReturnOp>(func.front().getTerminator())) {
-    for (auto result : funcReturn.getOperands()) {
-      os << ",\n";
-      indent();
-      // TODO: a known bug, cannot return a value twice, e.g. return %0, %0 :
-      // index, index. However, typically this should not happen.
-      if (result.getType().isa<ShapedType>())
-        emitArrayDecl(result);
-      else
-        // In Vivado HLS, pointer indicates the value is an output.
-        emitValue(result, /*rank=*/0, /*isPtr=*/true);
-
-      portList.push_back(result);
-    }
-  } else
-    emitError(func, "doesn't have a return operation as terminator.");
-
-  reduceIndent();
-  os << "\n) {";
-  emitInfoAndNewLine(func);
-
-  // Emit function body.
-  addIndent();
-
-  emitFunctionDirectives(func, portList);
-  emitBlock(func.front());
-  reduceIndent();
-  os << "}\n";
-
-  // An empty line.
-  os << "\n";
-}
-
-/// Top-level MLIR module emitter.
-void ModuleEmitter::emitModule(ModuleOp module) {
-  os << R"XXX(
-//===------------------------------------------------------------*- C++ -*-===//
-//
-// Automatically generated file for High-level Synthesis (HLS).
-//
-//===----------------------------------------------------------------------===//
-
-#include <algorithm>
-#include <ap_axi_sdata.h>
-#include <ap_fixed.h>
-#include <ap_int.h>
-#include <hls_math.h>
-#include <hls_stream.h>
-#include <math.h>
-#include <stdint.h>
-
-// Libraries included by user.
-)XXX";
-
-  for (auto &op : *module.getBody()) {
-    if (auto include = dyn_cast<IncludeOp>(op)) {
-      for (auto library : include.libraries()) {
-        os << "#include <" << library.dyn_cast<StringAttr>().getValue() << ">\n";
-      }
-    }
-  }
-
-  os << R"XXX(
-using namespace std;
-
-)XXX";
-
-  for (auto &op : *module.getBody()) {
-    if (auto func = dyn_cast<FuncOp>(op))
-      emitFunction(func);
-    //else
-    //  emitError(&op, "is unsupported operation.");
-  }
-}
-
-//===----------------------------------------------------------------------===//
-// Entry of scalehls-translate
-//===----------------------------------------------------------------------===//
->>>>>>> 1b9ef527
 
 LogicalResult scalehls::emitHLSCpp(ModuleOp module, llvm::raw_ostream &os) {
   ScaleHLSEmitterState state(os);
