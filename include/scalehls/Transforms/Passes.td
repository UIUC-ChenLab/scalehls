//===----------------------------------------------------------------------===//
//
// Copyright 2020-2021 The ScaleHLS Authors.
//
//===----------------------------------------------------------------------===//

#ifndef SCALEHLS_TRANSFORMS_PASSES_TD
#define SCALEHLS_TRANSFORMS_PASSES_TD

include "mlir/Pass/PassBase.td"

//===----------------------------------------------------------------------===//
// QoR Estimation and Design Space Exploration Pass
//===----------------------------------------------------------------------===//

def QoREstimation : Pass<"scalehls-qor-estimation", "ModuleOp"> {
  let summary = "Estimate the performance and resource utilization";
  let description = [{
    This qor-estimation pass will analyze the input IR and estimate the latency
    and resource utilization of HLS C++ synthesis. This pass will take all
    dependency and resource constraints and pragma settings into consideration,
    and conduct the estimation through an ALAP scheduling.
  }];

  let constructor = "mlir::scalehls::createQoREstimationPass()";

  let options = [
    Option<"targetSpec", "target-spec", "std::string",
           /*default=*/"\"./config.json\"",
           "File path: target backend specifications and configurations">
  ];
}

def MultipleLevelDSE : Pass<"scalehls-dse", "ModuleOp"> {
  let summary = "Optimize HLS design at multiple abstraction level";
  let description = [{
    This dse pass will automatically conduct the design space exploration (DSE)
    across multiple abstraction levels. By calling methods provided by
    qor-estimation, this pass is able to rapidly obtain the QoR estimation of
    the current design point, and feed it back to the DSE engine for an
    efficient optimization convergence.
  }];

  let constructor = "mlir::scalehls::createMultipleLevelDSEPass()";

  let options = [
    Option<"outputPath", "output-path", "std::string",
           /*default=*/"\"./\"",
           "File path: the path for dumping the MLIR of pareto design points">,
    Option<"csvPath", "csv-path", "std::string",
           /*default=*/"\"./\"",
           "File path: the path for dumping the CSV of design spaces">,

    Option<"targetSpec", "target-spec", "std::string",
           /*default=*/"\"./config.json\"",
           "File path: target backend specifications and configurations">
  ];
}

//===----------------------------------------------------------------------===//
// Graph Optimization Passes
//===----------------------------------------------------------------------===//

def FakeQuantize : Pass<"scalehls-fake-quantize", "ModuleOp"> {
  let summary = "Convert to 8-bits quantized model (only for testing use)";

  let constructor = "mlir::scalehls::createFakeQuantizePass()";
}

def SimplifyTosaGraph : Pass<"scalehls-simplify-tosa-graph", "FuncOp"> {
  let summary = "Remove redundant TOSA operations";
  let description = [{
    This simplify-tosa-graph pass will try to remove redundant transpose ops
    through pattern matching.
  }];

  let constructor = "mlir::scalehls::createSimplifyTosaGraphPass()";
}

def HeuristicNodeFusion : Pass<"scalehls-heuristic-node-fusion", "ModuleOp"> {
  let summary = "Heuristic node fusion on TOSA operations";

  let constructor = "mlir::scalehls::createHeuristicNodeFusionPass()";
}

def FuncDataflow : Pass<"scalehls-func-dataflow", "ModuleOp"> {
  let summary = "Apply dataflow to functions";
  let description = [{
    This func-dataflow pass will first legalize the dataflow scheduling to meet
    the requirements of the dataflow pragma: 1) single-producer single-consumer;
    2) no bypass paths. Then, it will split operations/loops scheduled at the
    same dataflow level into a separate sub-function and apply the dataflow
    directive to the top function.
  }];

  let constructor = "mlir::scalehls::createFuncDataflowPass()";

  let options = [
    Option<"balance", "balance", "bool", /*default=*/"true",
           "Whether insert copies to balance the dataflow">,
    Option<"gran", "gran", "unsigned", /*default=*/"1",
           "Positive number: the minimum granularity of dataflow">
  ];
}

def TosaToLinalgCleanup : Pass<"scalehls-tosa-to-linalg-cleanup", "FuncOp"> {
  let summary = "Lower tosa::ReshapeOp and tensor::PadOp";

  let constructor = "mlir::scalehls::createTosaToLinalgCleanupPass()";
}

def ShareTensorOperation : Pass<"share-tensor-operation", "ModuleOp"> {
  let summary = "Share kernels for repetitive tensor operations";
  let description = [{
    This share-tensor-operation pass will analyze all tensor operations to see 
    if there are any operations with exact same computation, and make them call 
    a single function so that the operation is only instantiated once. 
  }];

  let constructor = "mlir::scalehls::createShareTensorOperationPass()";
}

//===----------------------------------------------------------------------===//
// Runtime-related Passes
//===----------------------------------------------------------------------===//

def CreateRuntimeMain : Pass<"scalehls-create-runtime-main", "ModuleOp"> {
  let summary = "Create the main function of runtime";
  let description = [{
    This create-runtime-main pass will create a new "main" function calling the
    original top function. All constant tensors are instantiated in the new
    "main" function and passed into the original top function as arguments after
    the transform.
  }];

  let constructor = "mlir::scalehls::createCreateRuntimeMainPass()";

  let options = [
    Option<"topFunc", "top-func", "std::string", /*default=*/"\"main\"",
           "The top function for HLS synthesis">
  ];
}

//===----------------------------------------------------------------------===//
// HLSCpp Legalization Passes
//===----------------------------------------------------------------------===//

def LegalizeToHLSCpp : Pass<"scalehls-legalize-to-hlscpp", "FuncOp"> {
  let summary = "Convert to emittable MLIR code";
  let description = [{
    This legalize-to-hlscpp pass will legalize the input IR to make it
    emittable. Meanwhile, this pass will set some default pragmas for the
    convenience of the subsequent transforms and analysis.
  }];

  let constructor = "mlir::scalehls::createLegalizeToHLSCppPass()";

  let options = [
    Option<"topFunc", "top-func", "std::string", /*default=*/"\"main\"",
           "The top function for HLS synthesis">,
    Option<"axiInterf", "axi-interf", "bool", /*default=*/"false",
           "Whether to create AXI interfaces for the top function">
  ];
}

//===----------------------------------------------------------------------===//
// Loop Optimization Passes
//===----------------------------------------------------------------------===//

def ConvertCopyToAffineLoops :
      Pass<"scalehls-convert-copy-to-affine-loops", "FuncOp"> {
  let summary = "Convert copy and assign to affine loops";
  let description = [{
    This convert-copy-to-affine-loops pass will first remove redundant copies
    and lower assigns to copies, and then convert copies to affine loops.
  }];

  let constructor = "mlir::scalehls::createConvertCopyToAffineLoopsPass()";

  let options = [
    Option<"internCopyOnly", "intern-copy-only", "bool", /*default=*/"true",
           "only convert copy between internal memories">
  ];
}

def MaterializeReduction : Pass<"scalehls-materialize-reduction", "FuncOp"> {
  let summary = "Materialize loop reductions";
  let description = [{
    This materialize-reduction pass will materialize loop reductions with local
    buffer read/writes in order to expose more optimization opportunities
    targeting HLS.
  }];

  let constructor = "mlir::scalehls::createMaterializeReductionPass()";
}

def AffineLoopPerfection : Pass<"scalehls-affine-loop-perfection", "FuncOp"> {
  let summary = "Try to perfect a nested loop";
  let description = [{
    This affine-loop-perfection pass will try to perfect all affine loops.
    Specifically, this pass will move operations under non-innermost loops into
    innermost loop and create if statements to ensure the correctness of the
    transformation.
  }];

  let constructor = "mlir::scalehls::createAffineLoopPerfectionPass()";
}

def RemoveVariableBound : Pass<"scalehls-remove-variable-bound", "FuncOp"> {
  let summary = "Try to remove variable loop bounds";
  let description = [{
    This remove-variable-bound pass will try to remove the variable loop bounds.
    Specifically, this is only feasible when the loop bound is an affine
    expression of induction variables of other loops with constant lower and
    upper bound.
  }];

  let constructor = "mlir::scalehls::createRemoveVariableBoundPass()";
}

def AffineLoopTile : Pass<"scalehls-affine-loop-tile", "FuncOp"> {
  let summary = "Tile affine loop nests and annotate point loops";
  let description = [{
    Apply the same "tile-size" to each affine loop in the nests.
  }];

  let constructor = "mlir::scalehls::createAffineLoopTilePass()";

  let options = [
    Option<"tileSize", "tile-size", "unsigned", /*default=*/"4",
           "Use this tile size for all loops">
  ];
}

def AffineLoopOrderOpt : Pass<"scalehls-affine-loop-order-opt", "FuncOp"> {
  let summary = "Optimize the order of affine loop nests";
  let description = [{
    This affine-loop-order-opt pass will optimize the order of perfect affine
    loop nests through polyhedral-based dependency analysis. The objective of
    this pass is to maximize the distance of loop-carried dependencies.
  }];

  let constructor = "mlir::scalehls::createAffineLoopOrderOptPass()";
}

def AffineLoopUnrollJam : Pass<"scalehls-affine-loop-unroll-jam", "FuncOp"> {
  let summary = "Unroll and jam affine loop nests";
  let description = [{
    Unroll and jam from the outermost loop until the overall unroll factor
    reaches the specified "unroll-size". Optionally, optimize the loop order
    after the unrolling.
  }];

  let constructor = "mlir::scalehls::createAffineLoopUnrollJamPass()";

  let options = [
    Option<"unrollSize", "unroll-size", "unsigned", /*default=*/"1",
           "Positive number: the size of unrolling">,
    Option<"pointLoopOnly", "point-loop-only", "bool", /*default=*/"false",
           "Only apply unroll and jam to point loop band">,
    Option<"loopOrderOpt", "loop-order-opt", "bool", /*default=*/"true",
           "Whether loop order optimization after unrolling">
  ];
}

def AffineLoopDataflow : Pass<"scalehls-affine-loop-dataflow", "ModuleOp"> {
  let summary = "Apply dataflow to affine loops";
  let description = [{
    This affine-loop-dataflow pass will apply dataflow pipeline to the innermost
    loop that have more than one child loops, such that the loads, computation,
    and stores in the loop body can work in a pipeline manner.
  }];

  let constructor = "mlir::scalehls::createAffineLoopDataflowPass()";

  let options = [
    Option<"balance", "balance", "bool", /*default=*/"true",
           "Whether insert copies to balance the dataflow">,
    Option<"gran", "gran", "unsigned", /*default=*/"1",
           "Positive number: the minimum granularity of dataflow">
  ];
}

def SimplifyAffineIf : Pass<"scalehls-simplify-affine-if", "FuncOp"> {
  let summary = "Simplify affine if operations";
  let description = [{
    This simplify-affine-if pass will eliminate all redundant affine if
    operations which will always take then or else branch, and merge all affine
    if operations that having the same statement.
  }];

  let constructor = "mlir::scalehls::createSimplifyAffineIfPass()";
}

//===----------------------------------------------------------------------===//
// Directive Optimization Passes
//===----------------------------------------------------------------------===//

def FuncPipelining : Pass<"scalehls-func-pipelining", "FuncOp"> {
  let summary = "Apply function pipelining";
  let description = [{
    This func-pipelining pass will insert pipeline pragma to the specified
    function, all contained loops will be automatically unrolled.
  }];

  let constructor = "mlir::scalehls::createFuncPipeliningPass()";

  let options = [
    Option<"targetFunc", "target-func", "std::string",
           /*default=*/"\"main\"", "The target function to be pipelined">,
    Option<"targetII", "target-ii", "unsigned", /*default=*/"1",
           "Positive number: the targeted II to achieve">
  ];
}

def LoopPipelining : Pass<"scalehls-loop-pipelining", "FuncOp"> {
  let summary = "Apply loop pipelining";
  let description = [{
    This loop-pipelining pass will insert pipeline pragma to the target loop
    level, and automatically unroll all inner loops.
  }];

  let constructor = "mlir::scalehls::createLoopPipeliningPass()";

  let options = [
    Option<"pipelineLevel", "pipeline-level", "unsigned", /*default=*/"0",
           "Positive number: loop level to be pipelined (from innermost)">,
    Option<"targetII", "target-ii", "unsigned", /*default=*/"1",
           "Positive number: the targeted II to achieve">
  ];
}

def ArrayPartition : Pass<"scalehls-array-partition", "ModuleOp"> {
  let summary = "Apply optimized array partition strategy";
  let description = [{
    This array-partition pass will automatically search for the best array
    partition solution for each on-chip memory instance and apply the solution
    through changing the layout of the corresponding memref.
  }];

  let constructor = "mlir::scalehls::createArrayPartitionPass()";
}

def CreateHLSCppPrimitive : Pass<"scalehls-create-hlscpp-primitive", "FuncOp"> {
  let summary = "Create HLS C++ multiplification primitives";
  let description = [{
    This create-hlscpp-primitive pass will convert 8-bits multiplifications to
    HLS C++ primitives in order to utilize DSP instances in FPGA.
  }];

  let constructor = "mlir::scalehls::createCreateHLSCppPrimitivePass()";
}

//===----------------------------------------------------------------------===//
// Memory Optimization Passes
//===----------------------------------------------------------------------===//

def CreateMemrefSubview : Pass<"scalehls-create-memref-subview", "FuncOp"> {
  let summary = "Create subviews based on loop analysis";
  let description = [{
    Through loop analysis, this pass can identify the memory partition that each
    sub-function is accessing. Then, by creating subview operations, the program
    in each sub-function can access the memory subview rather than the original
    memory.
  }];
  let constructor = "mlir::scalehls::createCreateMemrefSubviewPass()";
}

def PromoteBuffer : Pass<"scalehls-promote-buffer", "FuncOp"> {
  let summary = "Promote external buffer to on-chip buffer";

  let constructor = "mlir::scalehls::createPromoteBufferPass()";
}

def AffineStoreForward : Pass<"scalehls-affine-store-forward", "FuncOp"> {
  let summary = "Forward store to load, including conditional stores";
  let description = [{
    This affine-store-forward pass is similar to scal-repl, but supports to
    forward stores located in if statements.
  }];

  let constructor = "mlir::scalehls::createAffineStoreForwardPass()";
}

def SimplifyMemrefAccess : Pass<"scalehls-simplify-memref-access", "FuncOp"> {
  let summary = "Remove redundant load and store operations";
  let description = [{
    This simplify-memref-access pass will eliminate the known redundant load and
    store operations for simplifying the memref access.
  }];

  let constructor = "mlir::scalehls::createSimplifyMemrefAccessPass()";
}

<<<<<<< HEAD
//===----------------------------------------------------------------------===//
// Other Passes
//===----------------------------------------------------------------------===//

def PreserveUnoptimized : Pass<"preserve-unoptimized", "ModuleOp"> {
  let summary = "Return unoptimized version of code along with the optimized one";
  let description = [{
    This preserve-unoptimized pass will create a copy of unoptimized module
    before optimization and return it along with the optimized version. 
  }];

  let constructor = "mlir::scalehls::createPreserveUnoptimizedPass()";
}

def ReduceInitialInterval : Pass<"reduce-initial-interval", "FuncOp"> {
=======
def RaiseImplicitCopy : Pass<"scalehls-raise-implicit-copy", "FuncOp"> {
  let summary = "Raise copy in affine loops to memref.copy";
  let description = [{
    This raise-implicit-copy pass will detect implicit copy in affine loops and
    raise to memref.copy in order to eliminate redundant copies.
  }];

  let constructor = "mlir::scalehls::createRaiseImplicitCopyPass()";
}

def ReduceInitialInterval : Pass<"scalehls-reduce-initial-interval", "FuncOp"> {
>>>>>>> cf7c39fe
  let summary = "Try to reduce the intiail interval";
  let description = [{
    This reduce-initial-interval pass try to reduce the II by optimizing the
    commutative operator trees and iteration variables.
  }];

  let constructor = "mlir::scalehls::createReduceInitialIntervalPass()";
}

#endif // SCALEHLS_TRANSFORMS_PASSES_TD<|MERGE_RESOLUTION|>--- conflicted
+++ resolved
@@ -392,7 +392,26 @@
   let constructor = "mlir::scalehls::createSimplifyMemrefAccessPass()";
 }
 
-<<<<<<< HEAD
+def RaiseImplicitCopy : Pass<"scalehls-raise-implicit-copy", "FuncOp"> {
+  let summary = "Raise copy in affine loops to memref.copy";
+  let description = [{
+    This raise-implicit-copy pass will detect implicit copy in affine loops and
+    raise to memref.copy in order to eliminate redundant copies.
+  }];
+
+  let constructor = "mlir::scalehls::createRaiseImplicitCopyPass()";
+}
+
+def ReduceInitialInterval : Pass<"scalehls-reduce-initial-interval", "FuncOp"> {
+  let summary = "Try to reduce the intiail interval";
+  let description = [{
+    This reduce-initial-interval pass try to reduce the II by optimizing the
+    commutative operator trees and iteration variables.
+  }];
+
+  let constructor = "mlir::scalehls::createReduceInitialIntervalPass()";
+}
+
 //===----------------------------------------------------------------------===//
 // Other Passes
 //===----------------------------------------------------------------------===//
@@ -407,27 +426,4 @@
   let constructor = "mlir::scalehls::createPreserveUnoptimizedPass()";
 }
 
-def ReduceInitialInterval : Pass<"reduce-initial-interval", "FuncOp"> {
-=======
-def RaiseImplicitCopy : Pass<"scalehls-raise-implicit-copy", "FuncOp"> {
-  let summary = "Raise copy in affine loops to memref.copy";
-  let description = [{
-    This raise-implicit-copy pass will detect implicit copy in affine loops and
-    raise to memref.copy in order to eliminate redundant copies.
-  }];
-
-  let constructor = "mlir::scalehls::createRaiseImplicitCopyPass()";
-}
-
-def ReduceInitialInterval : Pass<"scalehls-reduce-initial-interval", "FuncOp"> {
->>>>>>> cf7c39fe
-  let summary = "Try to reduce the intiail interval";
-  let description = [{
-    This reduce-initial-interval pass try to reduce the II by optimizing the
-    commutative operator trees and iteration variables.
-  }];
-
-  let constructor = "mlir::scalehls::createReduceInitialIntervalPass()";
-}
-
 #endif // SCALEHLS_TRANSFORMS_PASSES_TD