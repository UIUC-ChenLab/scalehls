--- conflicted
+++ resolved
@@ -45,25 +45,21 @@
 
             // Memref-related statements.
             memref::AllocOp, memref::AllocaOp, memref::LoadOp, memref::StoreOp,
-<<<<<<< HEAD
-            memref::DeallocOp, memref::DmaStartOp, memref::DmaWaitOp,
-            memref::ViewOp, memref::SubViewOp, memref::AtomicRMWOp,
-            GenericAtomicRMWOp, AtomicYieldOp,
-            // Tensor-related statements.
-            bufferization::ToMemrefOp, bufferization::ToTensorOp,
-            memref::TensorStoreOp, SplatOp, memref::DimOp, memref::RankOp,
-            memref::ReinterpretCastOp,
-=======
             memref::DeallocOp, memref::TensorStoreOp, bufferization::ToMemrefOp,
-            bufferization::ToTensorOp,
+            bufferization::ToTensorOp, memref::ReinterpretCastOp,
 
             // HLSCpp primitive operations.
             MulPrimOp, CastPrimOp, AssignOp,
 
+            // HLS C++ library include operation.
+            IncludeOp,
+
+            // IP operation.
+            IPOp,
+
             // Control flow operations.
             CallOp, ReturnOp,
 
->>>>>>> 88742494
             // Unary expressions.
             math::AbsOp, math::CeilOp, math::CosOp, math::SinOp, math::TanhOp,
             math::SqrtOp, math::RsqrtOp, math::ExpOp, math::Exp2Op, math::LogOp,
@@ -78,21 +74,6 @@
             arith::DivSIOp, arith::RemSIOp, arith::DivUIOp, arith::RemUIOp,
             arith::XOrIOp, arith::AndIOp, arith::OrIOp, arith::ShLIOp,
             arith::ShRSIOp, arith::ShRUIOp,
-<<<<<<< HEAD
-            // Special operations.
-            CallOp, ReturnOp, SelectOp, ConstantOp, arith::ConstantOp,
-            arith::TruncIOp, arith::TruncFOp, arith::ExtUIOp, arith::ExtSIOp,
-            arith::IndexCastOp, arith::UIToFPOp, arith::SIToFPOp,
-            arith::FPToSIOp, arith::FPToUIOp,
-            // HLSCpp operations.
-            AssignOp, CastOp, MulOp, AddOp, 
-            // HLS C++ library include operation.
-            IncludeOp,
-            // IP operation.
-            IPOp>([&](auto opNode) -> ResultType {
-          return thisCast->visitOp(opNode, args...);
-        })
-=======
 
             // Special expressions.
             SelectOp, ConstantOp, arith::ConstantOp, arith::TruncIOp,
@@ -101,7 +82,6 @@
             [&](auto opNode) -> ResultType {
               return thisCast->visitOp(opNode, args...);
             })
->>>>>>> 88742494
         .Default([&](auto opNode) -> ResultType {
           return thisCast->visitInvalidOp(op, args...);
         });
@@ -160,13 +140,7 @@
   HANDLE(memref::TensorStoreOp);
   HANDLE(bufferization::ToMemrefOp);
   HANDLE(bufferization::ToTensorOp);
-<<<<<<< HEAD
-  HANDLE(memref::TensorStoreOp);
-  HANDLE(SplatOp);
-  HANDLE(memref::DimOp);
-  HANDLE(memref::RankOp);
   HANDLE(memref::ReinterpretCastOp);
-=======
 
   // HLSCpp primitive operations.
   HANDLE(MulPrimOp);
@@ -176,7 +150,12 @@
   // Control flow operations.
   HANDLE(CallOp);
   HANDLE(ReturnOp);
->>>>>>> 88742494
+
+  // HLS C++ library include operation.
+  HANDLE(IncludeOp);
+
+  // IP operation.
+  HANDLE(IPOp);
 
   // Unary expressions.
   HANDLE(math::AbsOp);
@@ -231,21 +210,6 @@
   HANDLE(arith::SIToFPOp);
   HANDLE(arith::FPToUIOp);
   HANDLE(arith::FPToSIOp);
-<<<<<<< HEAD
-
-  // HLSCpp operations.
-  HANDLE(AssignOp);
-  HANDLE(CastOp);
-  HANDLE(AddOp);
-  HANDLE(MulOp);
-
-  // HLS C++ library include operation.
-  HANDLE(IncludeOp);
-
-  // IP operation.
-  HANDLE(IPOp);
-=======
->>>>>>> 88742494
 #undef HANDLE
 };
 } // namespace scalehls
